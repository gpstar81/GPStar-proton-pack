--- conflicted
+++ resolved
@@ -1,257 +1,253 @@
-<h1><img src='images/gpstar_logo.png' width=50 align="left"/>gpstar Proton Pack and Neutrona Wand Operation Manual</h1>
-
-
-### Standard Proton Pack Features
-
-- The switch underneath the Ion Arm can turn the pack on or off.
-- You can run the pack without the Cyclotron Lid attached.
-- The volume for the pack and wand can be controlled via the Crank Generator knob.
-   - Clockwise to raise volume, counter-clockwise to lower it.
-- When the ribbon cable is disconnected it will activate the alarm mode and degrade the Cyclotron spin.
-- The pack can run without a wand, though it can only be activated via the switch under the Ion Arm.
-- Vibration switch in the Cyclotron switch plate enables or disables the vibration motors for both the pack and wand.
-- 1984/2021 (Afterlife) year switch in the Cyclotron switch plate changes the pack and wand from 1984 (OG) to 2021 (Afterlife) modes.
-- The Proton Pack vibrates only while firing. This can be changed to vibrate at all times or entirely disabled. Vibration can be enabled or disabled by the vibration toggle switch in the Proton Pack. Vibration settings can be toggled via the wand menu system or the advanced user configuration settings. **\*see below\***
-- Single (centered) LED per Cyclotron lens for 1984/1989 modes by default.
-	- This can be toggled back to 3 LEDs per Cyclotron lens via the wand menu system.
-- The Power Cell, Cyclotron and other lighting on the Proton Pack can have the brightness independently adjusted. **\*see below\***
-
-
-### Optional Proton Pack Features
-
-- 1989 sound effects mode is available on the pack, it can be accessed from the Wand sub menu system or set with the advanced user configuration settings. **\*see below\***
-- Support for switches for Cyclotron direction and to enable or disable smoke effects.
-- Support for smoke effects with dedicated fans for the Booster Tube and N-Filter. See [Smoke Effects](SMOKE.md) addendum.
-- Additional Lights available for the Cyclotron panel, internal "cake" Cyclotron and Power Cell.
-	- Automatically switches to internal "cake" Cyclotron, if implemented (optional).
-	- This supports a 35 LED ring light (by default) to be installed in the "cake". Other size LED rings or LED setups are supported in the configuration settings.
-- Video game colours supported if using RGB supported LEDs for the Cyclotron Lid, internal "cake" Cyclotron and Power Cell.
-
-## Neutrona Wand
-### Standard Wand Features
-![](images/OperationNeutrona2.jpg)
-
-- Activate toggle on the gun box turns on both the pack and wand, regardless of the theme mode.
-	- The switch under the Proton Pack's Ion Arm does not need to be engaged for this to work.
-- Right-hand toggles (Bottom and Top) affect the vent light and additional sound effects depending on the mode.
-	- The Neutrona Wand will not fire unless these switches are turned on.
-	- **Boot-Up Errors**: If you attempt to boot up your Neutrona Wand while the top toggle switch is on, the Neutrona Wand will boot into a error mode. Turn the top toggle switch off and restart your Neutrona Wand to boot normally. **This is the default behaviour**, though this feature can be disabled in Neutrona Wand Config EEPROM Sub Menu. **\*see below\***
-
-- Additionally, the lever switch near the gunbox acts as a safety switch and it must be pulled to extend the barrel before firing.
-
-- The Neutrona Wand vibrates only while firing. This can be changed to vibrate at all times or entirely disabled. Vibration can enabled or disabled by the vibration toggle switch in the Proton Pack. Vibration settings can be toggled via the wand menu system or the advanced user configuration settings. **\*see below\***
-
-**Right-Hand Toggle Switch Behavior**
-![](images/OperationNeutrona3.jpg)
-
-- While in 1984/1989 theme modes:
-	- Bottom toggle switch turns on the vent light and plays the wand power up sound.
-	- Top toggle switch plays a single beep sound.
-- While in Afterlife theme mode:
-	- Bottom toggle switch turns on the vent light and the wand plays a ramp up sound.
- 	- Top toggle switch turns on the looping beeping sounds.
-
-**Top Dial Behavior**
-![](images/OperationNeutrona5.jpg)
-
-- The top dial on the top of the gun box changes the power mode of the wand, affecting the intensity of the stream effects, indicated by increasing or decreasing the bargraph lights (just as the stock wand did).
-   - Clockwise to raise power/volume, counter-clockwise to lower these values.
-- There are 5 wand power levels as based on the original bargraph which has only 5 LEDs available:
-	- The wand can be user-configured in the Neutrona Wand code to overheat the pack in any of the power levels. When not set to overheat, you can fire continuously.
-	- The pack can also be user configured in the Proton Pack code to adjust the duration of smoke effects (for each power level), which smoke effects are activated (for each power level), use of overheating smoke effects (for each power level), or whether smoke is disabled entirely.
-	Default settings: The wand will fire forever on power levels level 1 through 4 and overheat on power level 5.
-- The pack will emit smoke effects during longer firing (if enabled).
-- For lower power levels, the proton stream is more red. On higher power levels, the stream will appear more yellow.
-- As the top dial is turned, any beeping rate will increase or decrease depending on the theme in use.
-- This dial will be used to navigate the menu system and adjust volume in certain cases (see "Wand Settings Menu System" section).
-
-### Optional Wand Features
-![](images/OperationNeutrona7.jpg)
-
-- Support for additional lights such as the wand hat lights and wand barrel end LED strobe. A New Barrel Wing Button can then be added.
-- Serial connection and power for a 28-segment bargraph support (to replace stock 5 LED bargraph).
-
-## Runtime Modes
-
-The following features require the use of both the pack and wand replacement controllers which implement a menu system to access special features that affect overall operation. Details for the menu system will be covered below, but it's important to describe the various operating modes first.
-
-**Video Game Mode (Default)**
-![](images/OperationNeutrona4.jpg)
-
-<<<<<<< HEAD
-- Pressing the Barrel Wing Button while you are already throwing a Proton Stream with the Intensify button will Cross The Streams.
-=======
-- Pressing and holding the Barrel Wing Button while you are already throwing a Proton Stream with the Intensify button will initiate "Cross the Streams".
->>>>>>> fbdf40d7
-
-- The Barrel Wing Button at the end of the Neutrona Wand switches between these available firing modes while the wand is active and not throwing a stream:
-	1. Proton Stream (Default)
-	1. Slime Blower
-	1. Stasis Stream
-	1. Meson Collider
-	1. <sup>1</sup> `Spectral (Rainbow)`
-	1. <sup>2</sup> `Spectral (Holiday)`
-	1. <sup>3</sup> `Spectral (Custom)`
-	1. Manual Venting Mode (Manual vent your Proton Pack)
-	1. Special: Setting 6 is a settings menu system (see "Wand Settings Menu System" section below).
-
-<sup>1</sup> Spectral Mode (Rainbow) is a firing mode which gives a RAINBOW effect. If your Proton Pack has RGB LEDs, they will change to match.
-
-<sup>2</sup> Spectral (Holiday) is a firing mode which gives a RED/GREEN effect. If your Proton Pack has RGB LEDs, it will match these colours.
-
-<sup>3</sup> Spectral (Custom) is a user defined colour mode. You can independently adjust the Neutrona Wand Barrel, Power Cell, Cyclotron and Inner Cyclotron colours directly from the EEPROM LED Menu ystem. The default colours are purple.
-
-`Spectral modes are disabled by default but can be enabled from the EEPROM Menu or flashed directly to the Neutrona Wand board. They take advantage of RGB coloured LED add-ons if installed.`
-
-**Manual Venting Mode**
-![](images/OperationNeutrona6.jpg)
-
-- When in manual venting mode, the Slo-Blo LED and the Orange LED on the front of the wand body will blink to indicate that you are in the manual venting mode. Press Intensify on the wand to manually vent your Proton Pack. (All the toggle and safety switches on the wand must be activated).
-
-**Alternate Firing Modes: Cross The Streams (CTS) / Cross The Streams Mix (CTS Mix)**
-
-- The Barrel Wing Button at the end of the wand acts as a alternate fire mode button. When Cross The Streams is enabled, Video Game Modes are disabled and you will only have the Proton Stream.
-- The overheat features can only be triggered when holding the alternate fire mode button (Barrel Wing Button) when Cross The Streams mode is enabled.
-- Pressing both the Intensify and Barrel Wing Button at the same time enables the "Cross The Streams" (CTS) audio and visual effects. Releasing one of the 2 firing buttons will continue these effects.
-	- With Cross The Streams Mix, you need to hold both the Intensify and Barrel Wing Button at the same time. Releasing the Barrel Wing Button will end crossing the streams but continue firing a regular proton stream, and releasing Intensify will end firing completely.
-
-To enable Cross The Streams (CTS) or Cross The Streams Mix (CTS Mix) mode by default, please see the [Advanced Configuration](ADVCONFIG.md) guide, otherwise these can be accessed from the Wand Settings Menu System.
-
-## Wand Settings Menu System
-![](images/OperationNeutrona9.jpg)
-
-### Entering The Menu System
-There are 2 ways to enter the Menu System.
-
-- When the Neutrona Wand is in Video Game Mode and powered on, cycle through the various modes with the `Barrel Wing Button` until you reach the Menu System.
-- While the Neutrona Wand and Proton Pack are powered down, press the `Barrel Wing Button`.
-
-### Navigation
-Use the Top Dial on the top of the wand to navigate up and down through the menu system.
-![](images/OperationNeutrona8.jpg)
-
-When you are in the settings menu system the bargraph's 5 LEDs begin flashing (or 5 distinct segments when using the 28-segment bargraph). All other functions of the wand (such as firing) are temporarily disabled while in the menu system. There are 5 different menu settings, which are indicated by bargraph LED segments 1 through 5 (from bottom to top) with menu level 5 being the default upon entering this mode. For example in navigation, when 1 LED (or bargraph segment) is flashing/displayed that means you are on menu 1.
-
-### Actions
-
-Changes are made by pressing either the `Intensify` button on the gun box or the `Barrel Wing Button` at the end of the wand.
-
-## Top Level Menu
-
-| Top&nbsp;Menu&nbsp;Level | Purpose | Intensify Button | Barrel Wing Button |
-|----------------|---------|------------------|--------------------|
-| <p align="center">5</p> | Music&nbsp;Track&nbsp;Looping | Enable/disable looping of current track<sup>1</sup> | Exit the menu system<sup>2</sup> |
-| <p align="center">4</p> | Proton Pack Light Dimming | `(Intensify + Top Dial)` Increases/Decreases the Proton Pack lights brightness. | Toggles between Power Cell, Cyclotron or Inner Cyclotron |
-| <p align="center">3</p> | Sound & Music&nbsp;Volume | `(Intensify + Top Dial)` Increases/Decreases effects volume | `(Intensify + Top Dial)` Increases/Decreases music volume |
-| <p align="center">2</p> | Switch&nbsp;Music&nbsp;Track | Cycle forward in music queue | Cycle backwards in music queue |
-| <p align="center">1</p> | Play&nbsp;or&nbsp;Stop&nbsp;Music / System Mute | Start/stop playing of music | Mute the Proton Pack and Neutrona Wand  or revert back to the previous volume<sup>3 |
-
-<sup>1</sup> Note that the LED/segment #5 will stay solid when the single-track loop is enabled while in the top menu system; it will blink on/off when looping is disabled.
-
-<sup>2</sup> When you navigate back to the `Setting 5` while in Video Game Mode and press the Barrel Wing Button, the wand will return the proton stream mode (accompanied by an audio cue to indicate this return to firing readiness). When in CTS mode this will exit the menu and allow the wand to be powered on. Note that music will continue to play (and advance/loop) even when the pack and wand are turned off.
-
-<sup>3</sup> Note that the LED/segment #1 will stay solid when the Proton Pack and Neutrona Wand volume is muted.
-
-## Sub Level Menu
-
-`Important: The Neutrona Wand sub-menu settings can only be reached while both the Neutrona Wand and Proton Pack are powered down.`
-
-To access the sub level menu, use the `Top Dial` on the top of the wand. When you reach the sub level menu, the Slo-blo LED will light up to indicate this menu state.
-![](images/OperationNeutrona10.jpg)
-
-| Sub&nbsp;Level&nbsp;Menu | Purpose | Intensify Button | Barrel Wing Button |
-|----------------|---------|------------------|--------------------|
-| <p align="center">5</p> | Firing&nbsp;Mode&nbsp;Selection | Cycle through VG/CTS operation modes<sup>3</sup> | Cycle through VG color modes.<sup>4</sup> |
-| <p align="center">4</p> | Smoke&nbsp;Settings&nbsp;/&nbsp;Overheating| Enable/Disable smoke effects. | Enable/Disable overheating. |
-| <p align="center">3</p> | Cyclotron&nbsp;LED&nbsp;Control | Change Cyclotron rotation. | Toggle between 1 (centered) or 3 LEDs in the Cyclotron Lid for 1984/1989 modes. |
-| <p align="center">2</p> | Vibration Settings | Proton Pack Enable/Disable vibration or vibration during firing. | Neutrona Wand Enable/Disable vibration or vibration during firing. |
-| <p align="center">1</p> | Year&nbsp;Mode&nbsp;Selection | Cycle through Afterlife (2021), 1984, or 1989 modes. | Enable or Disable the Proton Stream impact sound effects. |
-
-<sup>3</sup> Switch between Video Game and Cross the Streams (CTS) operation modes. Note that the LED/segment #5 will stay solid when CTS is enabled while in the sub menu system. Remember that CTS Mix requires holding down both intensify and the alternate firing button at the same time.
-
-<sup>4</sup> Enables/disables the video game colour modes for the Proton Pack's Power Cell and Cyclotron lights. This only affects the pack when in Video Game mode, not for CTS modes, and offers the following states:
-
-- Disable all the video game colours (Power Cell remains blue, Cyclotron remains red).
-- Enable only the Power Cell LEDs to change colors (requires RGB Power Cell such as that offered by Frutto Technology).
-- Enable only the Cyclotron LEDs to change colors (requires RGB replacement such as a Neopixel ring).
-- Enable both the Power Cell and Cyclotron to use video game colours.
-
-To exit the menu system, navigate to the top menu in **Setting 5** (Slo-blo LED is no longer illuminated) and press the Barrel Wing Button. A small beep will be heard when transitioning between the top and sub menu levels.
-
-`When music is playing while the pack and wand are turned off, you can use the Top Dial on the top of the Neutrona Wand to easily access the independent music volume control.`
-
-Refer to the [Loading The Audio Files](AUDIO.md) for more information on loading additional music tracks.
-
-## EEPROM Menus
-There are two different EEPROM menus that can be accessed to adjust and save configurations onto the Proton Pack and Neutrona Wand EEPROM memory. The EEPROM LED Menu and the EEPROM Configuration Menu.
-
-`The EEPROM memory has a specified life of 100,000 write/erase cycles. You will generally not reach this limit in your life time, but if you did, it can be disabled to bypass it. Refer to the Advanced User Configurations below for more information.`
-
-**EEPROM LED Menu**
-
-The EEPOM LED Menu can be used to configure different LED setups for your Proton Pack. All changes can be saved directly to the Proton Pack EEPROM and will be loaded automatically even if you turn off the power to your devices.
-
-To access the EEPROM LED Menu System, hold the `Intensify Button` down and toggle the right hand `Top Toggle` button 5 times. You will then hear a beep noise and your bargraph will light up to indicate you are in the EEPROM LED Menu System. The Neutrona Wand barrel and all the Proton Pack LEDs will light up to the default Spectral Custom colours when you enter the EEPROM LED Menu.
-
-`The EEPROM LED Menu System can only be reached while both the Neutrona Wand and Proton Pack are powered down.`
-
-![](images/OperationNeutrona11.jpg)
-
-| EEPROM&nbsp;LED<br>Menu&nbsp;Level | Purpose | Intensify&nbsp;Button | Barrel&nbsp;Wing&nbsp;Button |
-|----------------|---------|------------------|--------------------|
-| <p align="center">5</p> | Save or Clear the EEPROM settings | Clear all the LED settings in the Proton Pack EEPROM.<br><br>***The Proton Pack will instead load the software defined defaults the next time you turn the battery power off.***| Save the current settings to the Proton Pack EEPROM. |
-| <p align="center">4</p> | Cyclotron LED Count Toggle / Spectral Custom (Barrel) Colour| Toggle between 40, 20 or 12 LEDs for your Cyclotron. | `(Barrel Wing Button + Top Dial)` Changes the colour hue of the Neutrona Wand barrel for the Spectral Custom mode. |
-| <p align="center">3</p> | Power Cell LED Count Toggle / Spectral Custom (Power Cell) Colour | Toggle between 15 or 13 LEDs for your Power Cell. | `(Barrel Wing Button + Top Dial)` Changes the colour hue of the Power Cell for the Spectral Custom mode. |
-| <p align="center">2</p> | Inner Cyclotron LED Count Toggle  / Spectral Custom (Cyclotron) Colour | Toggle Between 35, 24, 23 or 12 LEDs for your Inner Cyclotron Cake. | `(Barrel Wing Button + Top Dial)` Changes the colour hue of the Cyclotron for the Spectral Custom mode. |
-| <p align="center">1</p> | Inner Cyclotron GRB Toggle / Spectral Custom (Inner Cyclotron) Colour | Toggle your Inner Cyclotron from RGB or GRB LEDs. | `(Barrel Wing Button + Top Dial)` Changes the colour hue of the Inner Cyclotron (Cake) for the Spectral Custom mode. |
-
-**EEPROM Configuration Menu**
-
-The EEPROM Configuration Menu can be used to save certain behaviours of your Neutrona Wand and Proton Pack as the standard settings.
-
-To access the EEPROM Configuration Menu, hold the `Intensify Button` down and toggle the right hand `Bottom Toggle` button 5 times. You will then hear a beep noise and your bargraph will light up to indicate you are in the EEPROM Configuration Menu System.
-
-To access the EEPROM Configuration sub level menu, use the `Top Dial` on the top of the wand. When you reach the sub level menu, the Slo-blo LED will light up to indicate this menu state.
-
-`The EEPROM Configuration Menu System can only be reached while both the Neutrona Wand and Proton Pack are powered down.`
-
-`Please note whatever settings you have temporarily changed in the regular menus and sub menus will be applied automatically and saved if you exit the EEPROM menu by saving the settings.`
-
-![](images/OperationNeutrona12.jpg)
-
-| EEPROM&nbsp;Configuration<br>Menu&nbsp;Level | Purpose | Intensify&nbsp;Button | Barrel&nbsp;Wing&nbsp;Button |
-|----------------|---------|------------------|--------------------|
-| <p align="center">5</p> | Save or Clear the EEPROM settings | Clear all the configuration only settings in the Proton Pack and Neutrona Wand EEPROM.<br><br>***The Proton Pack and Neutrona Wand will instead load the software defined defaults the next time the battery power is turn back on.***| Save the current settings to the Proton Pack and Neutrona Wand EEPROM. |
-| <p align="center">4</p> | Firing&nbsp;Mode&nbsp;Selection / Spectral Modes | Cycle through VG/CTS operation modes to set as your default.<sup>3</sup> | Enable or Disable the Spectral Modes. |
-| <p align="center">3</p> | Overheating / Smoke | Enable or Disable overheating. | Enable or Disable smoke. |
-| <p align="center">2</p> | Cyclotron&nbsp;LED&nbsp;Control | Cyclotron rotation direction. Clockwise or counter clockwise. | Enable or Disable the Cyclotron Lid Ring Simulation for non ring LED setups in Afterlife (2021) mode. |
-| <p align="center">1</p> | Sound Effects | Enable or Disable the proton stream impact sound effects. | Enable or disable extra Neutrona Wand sound effects to be played by the Proton Pack. |
-
-<sup>3</sup> Choose between Video Game and Cross the Streams (CTS) operation modes. Cross the Streams modes is like what you see in the films.
-
-| EEPROM&nbsp;Sub&nbsp;Level&nbsp;Menu | Purpose | Intensify Button | Barrel Wing Button |
-|----------------|---------|------------------|--------------------|
-| <p align="center">5</p> | Quick&nbsp;Vent / Wand Boot Errors | Enable or Disable the Quick Venting feature. When enabled, you can manually vent your Proton Pack by pressing the Intensify button while the top right toggle switch is switched down. | Enable to disable the Wand boot error mode. When enabled, if you turn on the Neutrona Wand while the top right toggle is up and activated, the Neutrona Wand enters an error mode and remains locked out until the switches are all turned off. |
-| <p align="center">4</p> | Auto Vent Light Intensity / Barrel LED Count | Enable or disable the Auto Vent Light Intensity. When enabled, the vent light will adjust the intensity based on the power level of the wand. | Set the barrel led count between 5 (default), 48 and 60. |
-| <p align="center">3</p> | Invert Bargraph Adjustment / 28 Segment Bargraph Ramping | Invert or do not invert the bargraph in the Neutrona Wand. | Enable or disable the optional 28 segment bargraph to be always ramping. When enabled, Afterlife mode will have the same bargraph effect as 1984/1989. |
-| <p align="center">2</p> | Overheat Lights | Enable or Disable the N-Filter LEDs from strobing during overheating. | Enable or disable the Proton Pack lights to turn off during overheating. When disabled, after ramping down to a slower pace, the lights stay on.
-| <p align="center">1</p> | Default Year&nbsp;Mode / Overheat Sync to Fan | Set your default year mode between 1984/1989/Afterlife/Default. When set, the system will ignore the year mode toggle switch during bootup. However the toggle switch can still be used while the Proton Pack is on. If set to Default, the system picks the year mode based on the position of the year mode toggle switch in the Proton Pack. | Enable or Disable the overheat sync to fan. When enabled, the fan connections in the Proton Pack will only activate at the same time as the smoke connections. When enabled, the fan connections activate slightly after the smoke connections which allows some build of smoke before the fans activate. |
-
-## Advanced User Configurations
-
-To modify defaults within the software, please see the [Advanced Configuration](ADVCONFIG.md) guide.
-
-## PDF Operational Guide
-(Direct Download link)
-[gpstar Operational Guide [pdf]](https://github.com/gpstar81/haslab-proton-pack/raw/main/extras/gpstar-Operational-Guide.pdf)
-
-## Video Demos
-Video Demo: [Features and Menu Walkthrough](https://www.youtube.com/watch?v=ePXz99UawLQ) (YouTube, July 2023)
-[![Haslab Proton Pack Arduino Powered Demo & Features](https://img.youtube.com/vi/ePXz99UawLQ/maxresdefault.jpg)](https://www.youtube.com/watch?v=ePXz99UawLQ)
-
-Wand Menu Settings Video Demo: [Proton Pack Wand Menu Settings Video Demo](https://www.youtube.com/watch?v=QrevSoQo_3M) (YouTube)
-[![Proton Pack Wand Menu Settings Video Demo](https://img.youtube.com/vi/QrevSoQo_3M/maxresdefault.jpg)](https://youtu.be/QrevSoQo_3M)
-<br>
-<br>
-<br>
-**Neutrona Wand renders courtesy of Luis Peña*
+<h1><img src='images/gpstar_logo.png' width=50 align="left"/>gpstar Proton Pack and Neutrona Wand Operation Manual</h1>
+
+
+### Standard Proton Pack Features
+
+- The switch underneath the Ion Arm can turn the pack on or off.
+- You can run the pack without the Cyclotron Lid attached.
+- The volume for the pack and wand can be controlled via the Crank Generator knob.
+   - Clockwise to raise volume, counter-clockwise to lower it.
+- When the ribbon cable is disconnected it will activate the alarm mode and degrade the Cyclotron spin.
+- The pack can run without a wand, though it can only be activated via the switch under the Ion Arm.
+- Vibration switch in the Cyclotron switch plate enables or disables the vibration motors for both the pack and wand.
+- 1984/2021 (Afterlife) year switch in the Cyclotron switch plate changes the pack and wand from 1984 (OG) to 2021 (Afterlife) modes.
+- The Proton Pack vibrates only while firing. This can be changed to vibrate at all times or entirely disabled. Vibration can be enabled or disabled by the vibration toggle switch in the Proton Pack. Vibration settings can be toggled via the wand menu system or the advanced user configuration settings. **\*see below\***
+- Single (centered) LED per Cyclotron lens for 1984/1989 modes by default.
+	- This can be toggled back to 3 LEDs per Cyclotron lens via the wand menu system.
+- The Power Cell, Cyclotron and other lighting on the Proton Pack can have the brightness independently adjusted. **\*see below\***
+
+
+### Optional Proton Pack Features
+
+- 1989 sound effects mode is available on the pack, it can be accessed from the Wand sub menu system or set with the advanced user configuration settings. **\*see below\***
+- Support for switches for Cyclotron direction and to enable or disable smoke effects.
+- Support for smoke effects with dedicated fans for the Booster Tube and N-Filter. See [Smoke Effects](SMOKE.md) addendum.
+- Additional Lights available for the Cyclotron panel, internal "cake" Cyclotron and Power Cell.
+	- Automatically switches to internal "cake" Cyclotron, if implemented (optional).
+	- This supports a 35 LED ring light (by default) to be installed in the "cake". Other size LED rings or LED setups are supported in the configuration settings.
+- Video game colours supported if using RGB supported LEDs for the Cyclotron Lid, internal "cake" Cyclotron and Power Cell.
+
+## Neutrona Wand
+### Standard Wand Features
+![](images/OperationNeutrona2.jpg)
+
+- Activate toggle on the gun box turns on both the pack and wand, regardless of the theme mode.
+	- The switch under the Proton Pack's Ion Arm does not need to be engaged for this to work.
+- Right-hand toggles (Bottom and Top) affect the vent light and additional sound effects depending on the mode.
+	- The Neutrona Wand will not fire unless these switches are turned on.
+	- **Boot-Up Errors**: If you attempt to boot up your Neutrona Wand while the top toggle switch is on, the Neutrona Wand will boot into a error mode. Turn the top toggle switch off and restart your Neutrona Wand to boot normally. **This is the default behaviour**, though this feature can be disabled in Neutrona Wand Config EEPROM Sub Menu. **\*see below\***
+
+- Additionally, the lever switch near the gunbox acts as a safety switch and it must be pulled to extend the barrel before firing.
+
+- The Neutrona Wand vibrates only while firing. This can be changed to vibrate at all times or entirely disabled. Vibration can enabled or disabled by the vibration toggle switch in the Proton Pack. Vibration settings can be toggled via the wand menu system or the advanced user configuration settings. **\*see below\***
+
+**Right-Hand Toggle Switch Behavior**
+![](images/OperationNeutrona3.jpg)
+
+- While in 1984/1989 theme modes:
+	- Bottom toggle switch turns on the vent light and plays the wand power up sound.
+	- Top toggle switch plays a single beep sound.
+- While in Afterlife theme mode:
+	- Bottom toggle switch turns on the vent light and the wand plays a ramp up sound.
+ 	- Top toggle switch turns on the looping beeping sounds.
+
+**Top Dial Behavior**
+![](images/OperationNeutrona5.jpg)
+
+- The top dial on the top of the gun box changes the power mode of the wand, affecting the intensity of the stream effects, indicated by increasing or decreasing the bargraph lights (just as the stock wand did).
+   - Clockwise to raise power/volume, counter-clockwise to lower these values.
+- There are 5 wand power levels as based on the original bargraph which has only 5 LEDs available:
+	- The wand can be user-configured in the Neutrona Wand code to overheat the pack in any of the power levels. When not set to overheat, you can fire continuously.
+	- The pack can also be user configured in the Proton Pack code to adjust the duration of smoke effects (for each power level), which smoke effects are activated (for each power level), use of overheating smoke effects (for each power level), or whether smoke is disabled entirely.
+	Default settings: The wand will fire forever on power levels level 1 through 4 and overheat on power level 5.
+- The pack will emit smoke effects during longer firing (if enabled).
+- For lower power levels, the proton stream is more red. On higher power levels, the stream will appear more yellow.
+- As the top dial is turned, any beeping rate will increase or decrease depending on the theme in use.
+- This dial will be used to navigate the menu system and adjust volume in certain cases (see "Wand Settings Menu System" section).
+
+### Optional Wand Features
+![](images/OperationNeutrona7.jpg)
+
+- Support for additional lights such as the wand hat lights and wand barrel end LED strobe. A New Barrel Wing Button can then be added.
+- Serial connection and power for a 28-segment bargraph support (to replace stock 5 LED bargraph).
+
+## Runtime Modes
+
+The following features require the use of both the pack and wand replacement controllers which implement a menu system to access special features that affect overall operation. Details for the menu system will be covered below, but it's important to describe the various operating modes first.
+
+**Video Game Mode (Default)**
+![](images/OperationNeutrona4.jpg)
+
+- Pressing the Barrel Wing Button while you are already throwing a Proton Stream with the Intensify button will initiate "Cross the Streams".
+
+- The Barrel Wing Button at the end of the Neutrona Wand switches between these available firing modes while the wand is active and not throwing a stream:
+	1. Proton Stream (Default)
+	1. Slime Blower
+	1. Stasis Stream
+	1. Meson Collider
+	1. <sup>1</sup> `Spectral (Rainbow)`
+	1. <sup>2</sup> `Spectral (Holiday)`
+	1. <sup>3</sup> `Spectral (Custom)`
+	1. Manual Venting Mode (Manual vent your Proton Pack)
+	1. Special: Setting 6 is a settings menu system (see "Wand Settings Menu System" section below).
+
+<sup>1</sup> Spectral Mode (Rainbow) is a firing mode which gives a RAINBOW effect. If your Proton Pack has RGB LEDs, they will change to match.
+
+<sup>2</sup> Spectral (Holiday) is a firing mode which gives a RED/GREEN effect. If your Proton Pack has RGB LEDs, it will match these colours.
+
+<sup>3</sup> Spectral (Custom) is a user defined colour mode. You can independently adjust the Neutrona Wand Barrel, Power Cell, Cyclotron and Inner Cyclotron colours directly from the EEPROM LED Menu ystem. The default colours are purple.
+
+`Spectral modes are disabled by default but can be enabled from the EEPROM Menu or flashed directly to the Neutrona Wand board. They take advantage of RGB coloured LED add-ons if installed.`
+
+**Manual Venting Mode**
+![](images/OperationNeutrona6.jpg)
+
+- When in manual venting mode, the Slo-Blo LED and the Orange LED on the front of the wand body will blink to indicate that you are in the manual venting mode. Press Intensify on the wand to manually vent your Proton Pack. (All the toggle and safety switches on the wand must be activated).
+
+**Alternate Firing Modes: Cross The Streams (CTS) / Cross The Streams Mix (CTS Mix)**
+
+- The Barrel Wing Button at the end of the wand acts as a alternate fire mode button. When Cross The Streams is enabled, Video Game Modes are disabled and you will only have the Proton Stream.
+- The overheat features can only be triggered when holding the alternate fire mode button (Barrel Wing Button) when Cross The Streams mode is enabled.
+- Pressing both the Intensify and Barrel Wing Button at the same time enables the "Cross The Streams" (CTS) audio and visual effects. Releasing one of the 2 firing buttons will continue these effects.
+	- With Cross The Streams Mix, you need to hold both the Intensify and Barrel Wing Button at the same time. Releasing the Barrel Wing Button will end crossing the streams but continue firing a regular proton stream, and releasing Intensify will end firing completely.
+
+To enable Cross The Streams (CTS) or Cross The Streams Mix (CTS Mix) mode by default, please see the [Advanced Configuration](ADVCONFIG.md) guide, otherwise these can be accessed from the Wand Settings Menu System.
+
+## Wand Settings Menu System
+![](images/OperationNeutrona9.jpg)
+
+### Entering The Menu System
+There are 2 ways to enter the Menu System.
+
+- When the Neutrona Wand is in Video Game Mode and powered on, cycle through the various modes with the `Barrel Wing Button` until you reach the Menu System.
+- While the Neutrona Wand and Proton Pack are powered down, press the `Barrel Wing Button`.
+
+### Navigation
+Use the Top Dial on the top of the wand to navigate up and down through the menu system.
+![](images/OperationNeutrona8.jpg)
+
+When you are in the settings menu system the bargraph's 5 LEDs begin flashing (or 5 distinct segments when using the 28-segment bargraph). All other functions of the wand (such as firing) are temporarily disabled while in the menu system. There are 5 different menu settings, which are indicated by bargraph LED segments 1 through 5 (from bottom to top) with menu level 5 being the default upon entering this mode. For example in navigation, when 1 LED (or bargraph segment) is flashing/displayed that means you are on menu 1.
+
+### Actions
+
+Changes are made by pressing either the `Intensify` button on the gun box or the `Barrel Wing Button` at the end of the wand.
+
+## Top Level Menu
+
+| Top&nbsp;Menu&nbsp;Level | Purpose | Intensify Button | Barrel Wing Button |
+|----------------|---------|------------------|--------------------|
+| <p align="center">5</p> | Music&nbsp;Track&nbsp;Looping | Enable/disable looping of current track<sup>1</sup> | Exit the menu system<sup>2</sup> |
+| <p align="center">4</p> | Proton Pack Light Dimming | `(Intensify + Top Dial)` Increases/Decreases the Proton Pack lights brightness. | Toggles between Power Cell, Cyclotron or Inner Cyclotron |
+| <p align="center">3</p> | Sound & Music&nbsp;Volume | `(Intensify + Top Dial)` Increases/Decreases effects volume | `(Intensify + Top Dial)` Increases/Decreases music volume |
+| <p align="center">2</p> | Switch&nbsp;Music&nbsp;Track | Cycle forward in music queue | Cycle backwards in music queue |
+| <p align="center">1</p> | Play&nbsp;or&nbsp;Stop&nbsp;Music / System Mute | Start/stop playing of music | Mute the Proton Pack and Neutrona Wand  or revert back to the previous volume<sup>3 |
+
+<sup>1</sup> Note that the LED/segment #5 will stay solid when the single-track loop is enabled while in the top menu system; it will blink on/off when looping is disabled.
+
+<sup>2</sup> When you navigate back to the `Setting 5` while in Video Game Mode and press the Barrel Wing Button, the wand will return the proton stream mode (accompanied by an audio cue to indicate this return to firing readiness). When in CTS mode this will exit the menu and allow the wand to be powered on. Note that music will continue to play (and advance/loop) even when the pack and wand are turned off.
+
+<sup>3</sup> Note that the LED/segment #1 will stay solid when the Proton Pack and Neutrona Wand volume is muted.
+
+## Sub Level Menu
+
+`Important: The Neutrona Wand sub-menu settings can only be reached while both the Neutrona Wand and Proton Pack are powered down.`
+
+To access the sub level menu, use the `Top Dial` on the top of the wand. When you reach the sub level menu, the Slo-blo LED will light up to indicate this menu state.
+![](images/OperationNeutrona10.jpg)
+
+| Sub&nbsp;Level&nbsp;Menu | Purpose | Intensify Button | Barrel Wing Button |
+|----------------|---------|------------------|--------------------|
+| <p align="center">5</p> | Firing&nbsp;Mode&nbsp;Selection | Cycle through VG/CTS operation modes<sup>3</sup> | Cycle through VG color modes.<sup>4</sup> |
+| <p align="center">4</p> | Smoke&nbsp;Settings&nbsp;/&nbsp;Overheating| Enable/Disable smoke effects. | Enable/Disable overheating. |
+| <p align="center">3</p> | Cyclotron&nbsp;LED&nbsp;Control | Change Cyclotron rotation. | Toggle between 1 (centered) or 3 LEDs in the Cyclotron Lid for 1984/1989 modes. |
+| <p align="center">2</p> | Vibration Settings | Proton Pack Enable/Disable vibration or vibration during firing. | Neutrona Wand Enable/Disable vibration or vibration during firing. |
+| <p align="center">1</p> | Year&nbsp;Mode&nbsp;Selection | Cycle through Afterlife (2021), 1984, or 1989 modes. | Enable or Disable the Proton Stream impact sound effects. |
+
+<sup>3</sup> Switch between Video Game and Cross the Streams (CTS) operation modes. Note that the LED/segment #5 will stay solid when CTS is enabled while in the sub menu system. Remember that CTS Mix requires holding down both intensify and the alternate firing button at the same time.
+
+<sup>4</sup> Enables/disables the video game colour modes for the Proton Pack's Power Cell and Cyclotron lights. This only affects the pack when in Video Game mode, not for CTS modes, and offers the following states:
+
+- Disable all the video game colours (Power Cell remains blue, Cyclotron remains red).
+- Enable only the Power Cell LEDs to change colors (requires RGB Power Cell such as that offered by Frutto Technology).
+- Enable only the Cyclotron LEDs to change colors (requires RGB replacement such as a Neopixel ring).
+- Enable both the Power Cell and Cyclotron to use video game colours.
+
+To exit the menu system, navigate to the top menu in **Setting 5** (Slo-blo LED is no longer illuminated) and press the Barrel Wing Button. A small beep will be heard when transitioning between the top and sub menu levels.
+
+`When music is playing while the pack and wand are turned off, you can use the Top Dial on the top of the Neutrona Wand to easily access the independent music volume control.`
+
+Refer to the [Loading The Audio Files](AUDIO.md) for more information on loading additional music tracks.
+
+## EEPROM Menus
+There are two different EEPROM menus that can be accessed to adjust and save configurations onto the Proton Pack and Neutrona Wand EEPROM memory. The EEPROM LED Menu and the EEPROM Configuration Menu.
+
+`The EEPROM memory has a specified life of 100,000 write/erase cycles. You will generally not reach this limit in your life time, but if you did, it can be disabled to bypass it. Refer to the Advanced User Configurations below for more information.`
+
+**EEPROM LED Menu**
+
+The EEPOM LED Menu can be used to configure different LED setups for your Proton Pack. All changes can be saved directly to the Proton Pack EEPROM and will be loaded automatically even if you turn off the power to your devices.
+
+To access the EEPROM LED Menu System, hold the `Intensify Button` down and toggle the right hand `Top Toggle` button 5 times. You will then hear a beep noise and your bargraph will light up to indicate you are in the EEPROM LED Menu System. The Neutrona Wand barrel and all the Proton Pack LEDs will light up to the default Spectral Custom colours when you enter the EEPROM LED Menu.
+
+`The EEPROM LED Menu System can only be reached while both the Neutrona Wand and Proton Pack are powered down.`
+
+![](images/OperationNeutrona11.jpg)
+
+| EEPROM&nbsp;LED<br>Menu&nbsp;Level | Purpose | Intensify&nbsp;Button | Barrel&nbsp;Wing&nbsp;Button |
+|----------------|---------|------------------|--------------------|
+| <p align="center">5</p> | Save or Clear the EEPROM settings | Clear all the LED settings in the Proton Pack EEPROM.<br><br>***The Proton Pack will instead load the software defined defaults the next time you turn the battery power off.***| Save the current settings to the Proton Pack EEPROM. |
+| <p align="center">4</p> | Cyclotron LED Count Toggle / Spectral Custom (Barrel) Colour| Toggle between 40, 20 or 12 LEDs for your Cyclotron. | `(Barrel Wing Button + Top Dial)` Changes the colour hue of the Neutrona Wand barrel for the Spectral Custom mode. |
+| <p align="center">3</p> | Power Cell LED Count Toggle / Spectral Custom (Power Cell) Colour | Toggle between 15 or 13 LEDs for your Power Cell. | `(Barrel Wing Button + Top Dial)` Changes the colour hue of the Power Cell for the Spectral Custom mode. |
+| <p align="center">2</p> | Inner Cyclotron LED Count Toggle  / Spectral Custom (Cyclotron) Colour | Toggle Between 35, 24, 23 or 12 LEDs for your Inner Cyclotron Cake. | `(Barrel Wing Button + Top Dial)` Changes the colour hue of the Cyclotron for the Spectral Custom mode. |
+| <p align="center">1</p> | Inner Cyclotron GRB Toggle / Spectral Custom (Inner Cyclotron) Colour | Toggle your Inner Cyclotron from RGB or GRB LEDs. | `(Barrel Wing Button + Top Dial)` Changes the colour hue of the Inner Cyclotron (Cake) for the Spectral Custom mode. |
+
+**EEPROM Configuration Menu**
+
+The EEPROM Configuration Menu can be used to save certain behaviours of your Neutrona Wand and Proton Pack as the standard settings.
+
+To access the EEPROM Configuration Menu, hold the `Intensify Button` down and toggle the right hand `Bottom Toggle` button 5 times. You will then hear a beep noise and your bargraph will light up to indicate you are in the EEPROM Configuration Menu System.
+
+To access the EEPROM Configuration sub level menu, use the `Top Dial` on the top of the wand. When you reach the sub level menu, the Slo-blo LED will light up to indicate this menu state.
+
+`The EEPROM Configuration Menu System can only be reached while both the Neutrona Wand and Proton Pack are powered down.`
+
+`Please note whatever settings you have temporarily changed in the regular menus and sub menus will be applied automatically and saved if you exit the EEPROM menu by saving the settings.`
+
+![](images/OperationNeutrona12.jpg)
+
+| EEPROM&nbsp;Configuration<br>Menu&nbsp;Level | Purpose | Intensify&nbsp;Button | Barrel&nbsp;Wing&nbsp;Button |
+|----------------|---------|------------------|--------------------|
+| <p align="center">5</p> | Save or Clear the EEPROM settings | Clear all the configuration only settings in the Proton Pack and Neutrona Wand EEPROM.<br><br>***The Proton Pack and Neutrona Wand will instead load the software defined defaults the next time the battery power is turn back on.***| Save the current settings to the Proton Pack and Neutrona Wand EEPROM. |
+| <p align="center">4</p> | Firing&nbsp;Mode&nbsp;Selection / Spectral Modes | Cycle through VG/CTS operation modes to set as your default.<sup>3</sup> | Enable or Disable the Spectral Modes. |
+| <p align="center">3</p> | Overheating / Smoke | Enable or Disable overheating. | Enable or Disable smoke. |
+| <p align="center">2</p> | Cyclotron&nbsp;LED&nbsp;Control | Cyclotron rotation direction. Clockwise or counter clockwise. | Enable or Disable the Cyclotron Lid Ring Simulation for non ring LED setups in Afterlife (2021) mode. |
+| <p align="center">1</p> | Sound Effects | Enable or Disable the proton stream impact sound effects. | Enable or disable extra Neutrona Wand sound effects to be played by the Proton Pack. |
+
+<sup>3</sup> Choose between Video Game and Cross the Streams (CTS) operation modes. Cross the Streams modes is like what you see in the films.
+
+| EEPROM&nbsp;Sub&nbsp;Level&nbsp;Menu | Purpose | Intensify Button | Barrel Wing Button |
+|----------------|---------|------------------|--------------------|
+| <p align="center">5</p> | Quick&nbsp;Vent / Wand Boot Errors | Enable or Disable the Quick Venting feature. When enabled, you can manually vent your Proton Pack by pressing the Intensify button while the top right toggle switch is switched down. | Enable to disable the Wand boot error mode. When enabled, if you turn on the Neutrona Wand while the top right toggle is up and activated, the Neutrona Wand enters an error mode and remains locked out until the switches are all turned off. |
+| <p align="center">4</p> | Auto Vent Light Intensity / Barrel LED Count | Enable or disable the Auto Vent Light Intensity. When enabled, the vent light will adjust the intensity based on the power level of the wand. | Set the barrel led count between 5 (default), 48 and 60. |
+| <p align="center">3</p> | Invert Bargraph Adjustment / 28 Segment Bargraph Ramping | Invert or do not invert the bargraph in the Neutrona Wand. | Enable or disable the optional 28 segment bargraph to be always ramping. When enabled, Afterlife mode will have the same bargraph effect as 1984/1989. |
+| <p align="center">2</p> | Overheat Lights | Enable or Disable the N-Filter LEDs from strobing during overheating. | Enable or disable the Proton Pack lights to turn off during overheating. When disabled, after ramping down to a slower pace, the lights stay on.
+| <p align="center">1</p> | Default Year&nbsp;Mode / Overheat Sync to Fan | Set your default year mode between 1984/1989/Afterlife/Default. When set, the system will ignore the year mode toggle switch during bootup. However the toggle switch can still be used while the Proton Pack is on. If set to Default, the system picks the year mode based on the position of the year mode toggle switch in the Proton Pack. | Enable or Disable the overheat sync to fan. When enabled, the fan connections in the Proton Pack will only activate at the same time as the smoke connections. When enabled, the fan connections activate slightly after the smoke connections which allows some build of smoke before the fans activate. |
+
+## Advanced User Configurations
+
+To modify defaults within the software, please see the [Advanced Configuration](ADVCONFIG.md) guide.
+
+## PDF Operational Guide
+(Direct Download link)
+[gpstar Operational Guide [pdf]](https://github.com/gpstar81/haslab-proton-pack/raw/main/extras/gpstar-Operational-Guide.pdf)
+
+## Video Demos
+Video Demo: [Features and Menu Walkthrough](https://www.youtube.com/watch?v=ePXz99UawLQ) (YouTube, July 2023)
+[![Haslab Proton Pack Arduino Powered Demo & Features](https://img.youtube.com/vi/ePXz99UawLQ/maxresdefault.jpg)](https://www.youtube.com/watch?v=ePXz99UawLQ)
+
+Wand Menu Settings Video Demo: [Proton Pack Wand Menu Settings Video Demo](https://www.youtube.com/watch?v=QrevSoQo_3M) (YouTube)
+[![Proton Pack Wand Menu Settings Video Demo](https://img.youtube.com/vi/QrevSoQo_3M/maxresdefault.jpg)](https://youtu.be/QrevSoQo_3M)
+<br>
+<br>
+<br>
+**Neutrona Wand renders courtesy of Luis Peña*