# Audio Output Options

"Listen! You smell something?" - Ray Stantz

Sound is a huge component of this build and the options are relatively open for how best you wish to proceed. For the wand you will be limited by space, but for the pack you can go as big and as bold as you wish. The following options should give you an idea of what is possible with hardware given certain space constraints.

## Wand Audio

<<<<<<< HEAD
Let's begin with the most restrictive of spaces, the Neutrona Wand. Due to the additional components and wiring to be added, there is little room for options but replacements can be made. The stock speaker is rated at 0.25W @ 16Ω and uses a cone made from plastic--essentially more of a tweeter than a full-range speaker. Fortunately, the WavTrigger to be used in the wand will enable its on-board mono amplifier which is rated for 2W @ 4Ω or 1W @ 8Ω, so it is advised that if you would like better sound you will want a better speaker. Otherwise, you can still use the original Hasbro wand speaker successfully with the on-board amplifier.
=======
Let's begin with the most restrictive of spaces, the wand. Due to the additional components and wiring to be added, there is little room for options but replacements can be made. The stock speaker is rated at 0.25W @ 16Ω and uses a cone made from plastic--essentially more of a tweeter than a full-range speaker. By default, the WAV Trigger to be used in the wand will enable its on-board mono amplifier which is rated for 2W @ 4Ω or 1W @ 8Ω, so it is advised that if you would like better sound you will want a better speaker. Otherwise, you can still use the original Hasbro wand speaker successfully with the on-board amplifier.
>>>>>>> b7b88e3e

There has been success in using [this 40mm speaker](https://a.co/d/93sbe2V) rated for 3W @ 4Ω. While this does not fit in the standard speaker location under the heatsink (its size interferes with the retraction of the wand) it can be mounted within the base of the gun box and offers just enough sound to be heard (indoors at least) and can double as a rumble motor due to being able to reproduce the low-end sounds which the stock speaker cannot. YMMV with any other choice of speaker, though there are many options for 40mm speakers on Amazon and Adafruit.

A potential example of how the WAV Trigger and an upgraded 40mm speaker might be installed into the gun box is shown below. Note that in order to fit these components as shown the barrel connector for power was CAREFULLY removed (as it will not be used), and the screw posts for the wand mount were filed down to ensure they do not interfere with fitment behind the WAV Trigger once mounted on the gun box.

Other users in the community have reported satisfactory results with the Visaton speakers available through DigiKey which are both of identical specs (300 Hz to 20 kHz) and closer in size to the stock speaker:

* [K-36-WP 8ohm](https://www.digikey.com/en/products/detail/visaton-gmbh-co-kg/K-36-WP-8-OHM/9842373)
* [K-36-MO 8ohm](https://www.digikey.com/en/products/detail/visaton-gmbh-co-kg/K-36-MO-8-OHM/9842375)

Optional Part Shown: [3D Model for Wand - 40mm Speaker Mount](stl/wand/speaker_mount.stl)

![Wand Audio Example](images/Audio-Wand.jpg)

### For more wand mounting solutions, refer to the [Wand Setup](WAND.md) page ###

## Pack Audio

This is where you can branch out to other options as desired and can really go all-out with your choice of audio. The WAV Trigger in the pack does not use its onboard amplifier by default, only the 3.5mm / ⅛" stereo phono jack which means you can use any amplifier which accepts that type of connection. When you choose your amplifier, that should dictate the choice of speakers to match.

The following components were demonstrated in the walkthrough video by JustinDustin and provides ample sound with a benefit of providing enough low-end rumble that a vibration motor may be considered optional:

- [Drok 15W Class D Stereo Amplifier (8-26V)](https://a.co/d/9VnB8e9)
  - This will operate successfully using the full 12V output offered by most TalentCell batteries
  - Note the output wattage using a 12V supply will draw around 1-1.25 Amps so plan the capacity of your battery accordingly (read: this is why the larger 6000 mAh TalentCell battery is recommended)
  - Increasing the output wattage using a different amplifier will increase the power draw as well as heat output, so choose carefully and plan accordingly for how/where to mount your amplifier
- [Pair of 3" Full Range Bookshelf Speaker (15W @ 8Ω)](https://a.co/d/cMg5Vrt)
  - Note the power rating of 15W which matches the amplifier to be used
  - Take note of your amplifier's recommended ohms rating for speakers
- [8" Auxiliary Stereo Audio Cable w/ 90&deg; Jack](https://a.co/d/3H4zxZw)
  - Optional: Useful in tight locations, depending on where the amp is mounted

The placement of your speakers is up to you. Though it is possible to mount a 3" speaker in the location used for the original pack speaker, a mount should be used to help offload some of the added weight from that device. And if the stock vibration motor is not important (as the solution above will provide some physical feedback in that regard), removal of that device opens up a cavity just behind and above the cross-bar of a standard ALICE frame for another speaker. For the latter, it will be necessary to carefully  drill some small holes into the motherboard of the pack for sound output.

Shown below is an example of how a pair of stereo speakers may be mounted inside of the pack. The upper speaker is located where the original speaker was mounted, while the lower speaker occupies the space where the vibration motor casing was secured into the pack. Note the WAV Trigger and amplifier as shown here are mounted in the space normally occupied by the D-cell battery compartment, primarily so the volume control for the amplifier can be accessed from the service door when the pack is reassembled. That portion of the motherboard would need to be partially or fully removed if you wish to use this space as shown.

Optional Part Shown: [3D Model for Pack - Upper Speaker Mount](stl/pack/Speaker_Mount.stl)

![Pack Audio Example](images/Audio-Pack.jpg)

### Note: Amplifier Volume Controls

Most amplifier boards will contain their own dedicated volume control (potentiometer) which will adjust output from that device only. The built-in controls for the pack/wand will control the source audio (sound effects vs. music) and the overall volume output for both of the WAV Trigger boards, which will affect the input level to your choice of amplifier and in turn affect the output relative to that device.

**tl;dr:** You should mount your amplifier in a space where you also have access to its volume control so you can adjust the pack to balance with the wand (or make it the domninant audio source) as necessary.

*Under normal operating conditions setting the recommended Drok 15W amplifier to 1/2 power will be sufficient and capable of outputting over 80dB from the suggested pack speakers. Higher volume may also result in faster battery drain with very little improvement in volume.*<|MERGE_RESOLUTION|>--- conflicted
+++ resolved
@@ -6,11 +6,7 @@
 
 ## Wand Audio
 
-<<<<<<< HEAD
-Let's begin with the most restrictive of spaces, the Neutrona Wand. Due to the additional components and wiring to be added, there is little room for options but replacements can be made. The stock speaker is rated at 0.25W @ 16Ω and uses a cone made from plastic--essentially more of a tweeter than a full-range speaker. Fortunately, the WavTrigger to be used in the wand will enable its on-board mono amplifier which is rated for 2W @ 4Ω or 1W @ 8Ω, so it is advised that if you would like better sound you will want a better speaker. Otherwise, you can still use the original Hasbro wand speaker successfully with the on-board amplifier.
-=======
 Let's begin with the most restrictive of spaces, the wand. Due to the additional components and wiring to be added, there is little room for options but replacements can be made. The stock speaker is rated at 0.25W @ 16Ω and uses a cone made from plastic--essentially more of a tweeter than a full-range speaker. By default, the WAV Trigger to be used in the wand will enable its on-board mono amplifier which is rated for 2W @ 4Ω or 1W @ 8Ω, so it is advised that if you would like better sound you will want a better speaker. Otherwise, you can still use the original Hasbro wand speaker successfully with the on-board amplifier.
->>>>>>> b7b88e3e
 
 There has been success in using [this 40mm speaker](https://a.co/d/93sbe2V) rated for 3W @ 4Ω. While this does not fit in the standard speaker location under the heatsink (its size interferes with the retraction of the wand) it can be mounted within the base of the gun box and offers just enough sound to be heard (indoors at least) and can double as a rumble motor due to being able to reproduce the low-end sounds which the stock speaker cannot. YMMV with any other choice of speaker, though there are many options for 40mm speakers on Amazon and Adafruit.
 
