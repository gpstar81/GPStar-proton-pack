<h1><img src='images/gpstar_logo.png' width=50 align="left"/>GPStar Proton Pack and Neutrona Wand</h1>

<h3>Microcontroller Replacements for the HasLab Plasma Series Proton Pack and Neutrona Wand</h3>

This repository outlines the full replacement of the stock microcontrollers which run the Proton Pack and Neutrona Wand while retaining the use and function of all existing controls and lighting in these HasLab products.

### Summary

A fully integrated Proton Pack and Neutrona Wand, packed with features and add-ons.

- Polyphonic sound
  - Allows simultaneous playback of multiple audio tracks which can be layered together to create a rich experience with smoothly layered sound effects and buttery smooth transitions.
  - While blasting away with the Proton stream you can still hear all the layers of sound effects that came before...the Pack effects, each Wand toggle effect, Music etc.
- Wand / Pack communication system
   - By implementing both the pack and wand controllers with an upgraded hose connection, both devices work seamlessly together. Interactions with the wand have an immediate effect on the pack, and vice-versa.
   - This functionality includes sound effects, alarm triggers, Cyclotron interaction, venting/overheat sequences, and proton stream effects (eg. video game colours and crossing the streams).

## Table of Contents

*"Ray, pretend for a moment that I don't know anything about metallurgy, engineering, or physics, and just tell me what the hell is going on." -Dr. Venkman*

That's alright, this will help you study. Below you will find the various guides to build out your new electronic brains, and maybe find some cool new features to implement as part of the addendums.

---

<img src='images/gpstar_logo.png' width=50 align="left"/><h3>GPStar Proton Pack and Neutrona Wand PCB Guide</h3>This guide is intended for completing the connections and installation for the GPStar Proton Pack and Neutrona Wand PCB boards.

1. [Pack PCB](PACK_PCB.md)

1. [Wand PCB](WAND_PCB.md)

1. [Installation Video & Guide](INSTALL_GUIDE.md)

1. [Loading The Audio Files](AUDIO.md)

1. [Flashing Updates](FLASHING.md)

1. [Troubleshooting](TROUBLESHOOTING.md)

---

### Serial Expansion Controller

These are devices which utilize the available expansion port on the gpstar Proton Pack controller. Both devices are based on the same software which drives the Attenuator device, but can also be used without inputs or other devices to provide a WiFi capability to your Proton Pack. Please read the guides for more specific details.

Note: As of November 2023 these are DIY devices! Parts for the Wireless Adapter can be ordered 100% from Amazon and can be assembled without soldering. However, the Attenuator will require some minor soldering to make use of all features available.

1. [Wireless Adapter](WIRELESS.md) - Scaled-Down Attenuator

1. [Pack Attenuator](ATTENUATOR.md) - Full Device Implementation

---

### Addendums

These apply to the normal operation and usage of the equipment, as well as add-on items which may be integrated with the gpstar controllers.

1. [Operation Manual](OPERATION.md)

1. [Advanced Configuration](ADVCONFIG.md)

1. [Audio Output](SOUND.md)

1. [Smoke Effects](SMOKE.md) (Optional add-ons)

1. [Cyclotron Lights Upgrades](CYCLOTRON.md) (Optional add-ons)

1. [N-Filter Vent Light](NFILTER.md) (Optional add-on)

1. [Power Cell Lights Upgrade](POWERCELL.md) (Optional add-ons)

1. [Neutrona Wand 28 Segment Bar Graph Upgrade](BARGRAPH.md) (Optional add-on)

1. [Neutrona Wand Hat Lights](HATS.md) (Optional add-on)

1. [Neutrona Wand High Intensity Vent Light](VENTLIGHT.md) (Optional add-on)

1. [Frequently Asked Questions](FAQ.md)

---

### DIY Arduino Build Guides

Considered the "legacy" guide to building your own solution using the Arduino platform.
This is an advanced build-out which requires opening all devices and performing a significant amount of soldering. **Proceed with caution, regardless of your skillset or abilities.**

1. [Bill of Materials](BOM.md)

1. [Power Requirements](POWER.md)

1. [Compiling and Uploading the code](ARDUINO_FLASHING.md)

1. [WAV Trigger Configuration](WAVTRIGGER.md)

1. [Loading The Audio Files](AUDIO.md)

1. [Pack Setup](PACK.md)

1. [Wand Setup - DEPRECATED](WAND.md)

1. [Hose Connections](HOSE.md)

## Walkthrough Videos ##

*"You know, it just occurred to me that we really haven't had a successful test of this equipment." -Ray Stantz*

Except that we have! Here is a [Walkthrough Video Contributed by JustinDustin](https://www.youtube.com/watch?v=mnfljGd5-uU) (YouTube, March 2023) showcasing several of the stock features in a converted pack/wand combination. Several optional features were implemented as part of this build using the Arduino platform.
[![Haslab Proton Pack Arduino Powered Walkthrough Video](https://img.youtube.com/vi/mnfljGd5-uU/maxresdefault.jpg)](https://www.youtube.com/watch?v=mnfljGd5-uU)

Additionally, this video covers several new updates in the months since, using the new GPStar controllers, as the [Optional Features and Menu Walkthrough](https://www.youtube.com/watch?v=ePXz99UawLQ) (YouTube, July 2023).
[![Optional Features and Menu Walkthrough Video](https://img.youtube.com/vi/ePXz99UawLQ/maxresdefault.jpg)](https://www.youtube.com/watch?v=mnfljGd5-uU)

## Viewing MD Files

GitHub should automatically display these files with basic formatting, though to view these MD (MarkDown) files linked above with full formatting including color-coding, you can use a program such as [MarkdownPad](http://markdownpad.com/) (Windows) or [MacDown](https://macdown.uranusjr.com/) (MacOS). Alternatively, you may copy the contents into [an online viewer](https://markdownlivepreview.com/).

### "Yes, have some"...music!

Special thanks to Michael Klodzinksi for graciously allowing us to include his version of [Savin' The Day](https://www.youtube.com/watch?v=shJslMSAxE0) as a bundled music file to demo your awesome Proton Pack mods! Check out his other works at [michaelk.net](https://michaelk.net).

## Sound files

The sound effects files are combination of self made files for this project to ones from within the Ghostbusters community, etc. Apologies if it is forgotten to acknowledge where some of the files originate from.

## Licensing

This program is free software: you can redistribute it and/or modify it under the terms of the GNU General Public License as published by the Free Software Foundation, either version 3 of the License, or (at your option) any later version.

This program is distributed in the hope that it will be useful, but WITHOUT ANY WARRANTY; without even the implied warranty of MERCHANTABILITY or FITNESS FOR A PARTICULAR PURPOSE. See the GNU General Public License for more details.

You should have received a copy of the GNU General Public License along with this program. If not, see <https://www.gnu.org/licenses/>.

## Acknowledgements

This project is made possible by Ghostbusters community makers and volunteers spanning 4 countries over 2 continents.

* Michael Rajotte (aka. "GPStar Technologies") - Director of Operations, Software Architect, Product Designer, 3D Modelling, EU & Worldwide Distribution
* Jonathan Gunn (aka. "Jonogunn") - Video Instruction Guides, PCB Design, Install Testing, North America Distribution
* Dustin Grau (aka. "JustinDustin") - Prototyping and Testing, Documentation, 3D Modelling, Software Support
* Angie Rutto (aka. "Frutto Technology") - Maker and purveyor of fine add-on products, UK Distribution

### Special Thanks
<<<<<<< HEAD

=======
>>>>>>> 21c81daf
* Emre Sahare (GBFans: One Time) - For the original prop mode "Mode Original" operation deciphering.

Thank you to our supporters on [GBFans.com](https://www.gbfans.com/forum) and the [Facebook group](https://www.facebook.com/groups/gpstartechnologies).

For those who are curious you can view a condensed [history of this project](HISTORY.md).<|MERGE_RESOLUTION|>--- conflicted
+++ resolved
@@ -140,10 +140,7 @@
 * Angie Rutto (aka. "Frutto Technology") - Maker and purveyor of fine add-on products, UK Distribution
 
 ### Special Thanks
-<<<<<<< HEAD
 
-=======
->>>>>>> 21c81daf
 * Emre Sahare (GBFans: One Time) - For the original prop mode "Mode Original" operation deciphering.
 
 Thank you to our supporters on [GBFans.com](https://www.gbfans.com/forum) and the [Facebook group](https://www.facebook.com/groups/gpstartechnologies).
