#!/bin/bash

BINDIR="../binaries"
SRCDIR="../source"

mkdir -p ${BINDIR}/attenuator
mkdir -p ${BINDIR}/pack
<<<<<<< HEAD
mkdir -p ${BINDIR}/wand
=======
mkdir -p ${BINDIR}/wand/extras
>>>>>>> 2cc7d44f

# Proton Pack
echo "Building Proton Pack Binary..."
arduino-cli compile --output-dir ${BINDIR} -b arduino:avr:mega -e ${SRCDIR}/ProtonPack/ProtonPack.ino

rm -f ${BINDIR}/*.bin
rm -f ${BINDIR}/*.eep
rm -f ${BINDIR}/*.elf
rm -f ${BINDIR}/*bootloader.hex

mv ${BINDIR}/ProtonPack.ino.hex ${BINDIR}/pack/ProtonPack.hex
echo "Done."

# Neutrona Wand
echo "Building Neutrona Wand Binary..."
arduino-cli compile --output-dir ${BINDIR} -b arduino:avr:mega -e ${SRCDIR}/NeutronaWand/NeutronaWand.ino

rm -f ${BINDIR}/*.bin
rm -f ${BINDIR}/*.eep
rm -f ${BINDIR}/*.elf
rm -f ${BINDIR}/*bootloader.hex

mv ${BINDIR}/NeutronaWand.ino.hex ${BINDIR}/wand/NeutronaWand.hex
echo "Done."

# Attenuator
echo "Building Attenuator Binary..."
arduino-cli compile --output-dir ${BINDIR} -b arduino:avr:nano -e ${SRCDIR}/Attenuator/Attenuator.ino

rm -f ${BINDIR}/*.bin
rm -f ${BINDIR}/*.eep
rm -f ${BINDIR}/*.elf
rm -f ${BINDIR}/*bootloader.hex

<<<<<<< HEAD
mv ${BINDIR}/Attenuator.ino.hex ${BINDIR}/attenuator/Attenuator.hex
=======
mv ${BINDIR}/Attenuator.ino.hex ${BINDIR}/attenuator/Attenuator.hex
echo "Done."

# Neutrona Wand (Bench Test)
echo "Building Neutrona Wand (Bench Test) Binary..."
arduino-cli compile --output-dir ${BINDIR} -b arduino:avr:mega -e ${SRCDIR}/NeutronaWand/NeutronaWand.ino

# Change flag(s) for compilation
sed -i -e 's/b_gpstar_benchtest = false/b_gpstar_benchtest = true/g' ${SRCDIR}/NeutronaWand/Configuration.h

rm -f ${BINDIR}/*.bin
rm -f ${BINDIR}/*.eep
rm -f ${BINDIR}/*.elf
rm -f ${BINDIR}/*bootloader.hex

mv ${BINDIR}/NeutronaWand.ino.hex ${BINDIR}/wand/extras/NeutronaWand-BenchTest.hex

# Restore flag(s) from compilation
sed -i -e 's/b_gpstar_benchtest = true/b_gpstar_benchtest = false/g' ${SRCDIR}/NeutronaWand/Configuration.h

echo "Done."
>>>>>>> 2cc7d44f
<|MERGE_RESOLUTION|>--- conflicted
+++ resolved
@@ -5,11 +5,7 @@
 
 mkdir -p ${BINDIR}/attenuator
 mkdir -p ${BINDIR}/pack
-<<<<<<< HEAD
-mkdir -p ${BINDIR}/wand
-=======
 mkdir -p ${BINDIR}/wand/extras
->>>>>>> 2cc7d44f
 
 # Proton Pack
 echo "Building Proton Pack Binary..."
@@ -44,9 +40,6 @@
 rm -f ${BINDIR}/*.elf
 rm -f ${BINDIR}/*bootloader.hex
 
-<<<<<<< HEAD
-mv ${BINDIR}/Attenuator.ino.hex ${BINDIR}/attenuator/Attenuator.hex
-=======
 mv ${BINDIR}/Attenuator.ino.hex ${BINDIR}/attenuator/Attenuator.hex
 echo "Done."
 
@@ -67,5 +60,4 @@
 # Restore flag(s) from compilation
 sed -i -e 's/b_gpstar_benchtest = true/b_gpstar_benchtest = false/g' ${SRCDIR}/NeutronaWand/Configuration.h
 
-echo "Done."
->>>>>>> 2cc7d44f
+echo "Done."