--- conflicted
+++ resolved
@@ -6,8 +6,6 @@
   # It's convenient to set variables for values used multiple times in the workflow
   SKETCHES_REPORTS_PATH: sketches-reports
 jobs:
-<<<<<<< HEAD
-=======
   compile-arduinoide:
     runs-on: ubuntu-latest
     steps:
@@ -40,7 +38,6 @@
         with:
           name: sketch-report-atmega
           path: ${{ env.SKETCHES_REPORTS_PATH }}
->>>>>>> dfcfff06
   compile-platformio:
     runs-on: ubuntu-latest
     steps:
