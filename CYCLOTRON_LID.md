--- conflicted
+++ resolved
@@ -1,71 +1,68 @@
-# Cyclotron Lid Lights
+# Cyclotron Lid Lights
+
+These are *OPTIONAL* add-on additions for use within the Proton Pack.
+
+## Cyclotron Lid Lights (Optional)
+
+The stock lights in the HasLab pack only supplies 12 addressable LEDs which are red-only. If you wish to be able to change the colours of these lights you will need to replace them with an addressable LED ring, [GPStar Cyclotron LEDs](https://gpstartechnologies.com/products/gpstar-cyclotron) or those made by Frutto Technology such as the [20-LED (4x 5-LED)](https://fruttotechnology.com/ols/products/cyclotron-5-leds-kit) or [36-LED (4x 9-LED)](https://fruttotechnology.com/ols/products/cyclotron-5-leds-kit-cyc-5-lds-kit1) option.
+
+Regardless of solution you will need to split apart the Cyclotron Lid which is secured at 6 locations around the lid. Gently prying under the plastic near the N-Filter on the inside of the lid will be the first screw posts cold-welded to the lid. A firm but slow twist should break the bond and begin to separate the halves. To re-secure, the best option is to drill through the center of each obvious cold weld on the inner lid and use small screws to attach the halves back together.
+
+## Haslab Proton Pack Hookup Guide
+![](images/GPStar-Cyclotron-Hookup.jpg)
 
-These are *OPTIONAL* add-on additions for use within the Proton Pack.
-
-## Cyclotron Lid Lights (Optional)
-
-The stock lights in the HasLab pack only supplies 12 addressable LEDs which are red-only. If you wish to be able to change the colours of these lights you will need to replace them with an addressable LED ring, [GPStar Cyclotron LEDs](https://gpstartechnologies.com/products/gpstar-cyclotron) or those made by Frutto Technology such as the [20-LED (4x 5-LED)](https://fruttotechnology.com/ols/products/cyclotron-5-leds-kit) or [36-LED (4x 9-LED)](https://fruttotechnology.com/ols/products/cyclotron-5-leds-kit-cyc-5-lds-kit1) option.
-
-Regardless of solution you will need to split apart the Cyclotron Lid which is secured at 6 locations around the lid. Gently prying under the plastic near the N-Filter on the inside of the lid will be the first screw posts cold-welded to the lid. A firm but slow twist should break the bond and begin to separate the halves. To re-secure, the best option is to drill through the center of each obvious cold weld on the inner lid and use small screws to attach the halves back together.
-
-<<<<<<< HEAD
-## Haslab Proton Pack Hookup Guide
-![](images/GPStar-Cyclotron-Hookup.jpg)
-
-## DIY and Spirit Packs Hookup Guide
-![](images/GPStar-Cyclotron-Bypass-Hookup.jpg)
-
+## DIY and Spirit Packs Hookup Guide
+![](images/GPStar-Cyclotron-Bypass-Hookup.jpg)
+
 ## Installation Guide Video
 
-=======
-## Haslab Proton Pack Hookup Guide
-![](images/GPStar-Cyclotron-Hookup.jpg)
-
-## DIY and Spirit Packs Hookup Guide
-![](images/GPStar-Cyclotron-Bypass-Hookup.jpg)
-
-## Installation Guide Video
-
->>>>>>> 03b16edd
-[GPStar Proton Pack & Neutrona Wand Cyclotron Lights Installation Video](https://www.youtube.com/watch?v=A5eP50iO5qc) (YouTube)
+[GPStar Proton Pack & Neutrona Wand Cyclotron Lights Installation Video](https://www.youtube.com/watch?v=A5eP50iO5qc) (YouTube)
 [![GPStar Proton Pack & Neutrona Wand Cyclotron Lights Installation Video](https://img.youtube.com/vi/A5eP50iO5qc/maxresdefault.jpg)](https://www.youtube.com/watch?v=A5eP50iO5qc)
-
-The stock LEDs can be removed by prying out the diffuser lenses, then snipping the 3 black plastic welds used to hold the PCBs in place. Whether pre-soldered or not, the new LEDs should be oriented similar to the arcing pattern used by the stock LEDs. Hot glue can be used to keep these in place until the diffusers are put back in place.
-
-**Note: Installation is the same for the 5-LED or 9-LED replacement kits from Frutto Technology.**
-
-![](images/Frutto_Cyc1.jpg)
-
-When replacing the diffuser lenses, keep wires tucked into the available slots to avoid pinching.
-
-![](images/Frutto_Cyc2.jpg)
-
-Secure all wires to avoid them from moving after installation.
-
-![](images/Frutto_Cyc3.jpg)
-
-The new LEDs will need to be selected via the EEPROM setup menu #4. Select the 20-LED option for the correct count and speed defaults.
-
-![](images/Frutto_Cyc4.jpg)
-
-Reassemble the Cyclotron Lid using low-profile machine screws. The new LEDs should not need additional diffusion unless that is your preference.
-
-![](images/Frutto_Cyc5.jpg)
-
-[Installation Video](https://www.youtube.com/watch?v=S4SVeivRyuc) (YouTube)
-[![Installation Video](https://img.youtube.com/vi/S4SVeivRyuc/maxresdefault.jpg)](https://www.youtube.com/watch?v=S4SVeivRyuc)
-
-### 40-LED Neopixel Ring (Deprecated)
-
-This approach simply adds the lights atop the old circuit board and LEDs between the outer and inner layers of the Cyclotron Lid. Print the [Cyclotron Ring Diffuser](stl/pack/Cyclotron_Ring_Diffuser.stl) to help orient the ring and keep it positioned behind each lens. The pixel opposite the soldered connections should be number 1 and should be made the dead center of the top-right lens. See below for an illustration of this orientation and use of the diffuser ring.
-
-![](images/CyclotronLidRing.jpg)
-
-For the electrical connections, this reuses 3/4 the available connections on the lid (the pogo pins) for 5V power (red), data (yellow), and ground (black). You will remove those connections and solder new wires to the circuit board on the lid to connect to the ring. **It is important to leave the brown wire attached as this triggers the lid removal detection.**
-
-To improve the fit of the new ring, it is recommended to use a Dremel with a sanding drum to remove any raised plastic bits which are below the ring. Also note that the added materials will not allow the inner and outer shells to fit as tightly. Applying some black foam weatherstripping to the edge of the outer shell will help hide any gaps but also provide some material to push back against the inner shell when screwing the halves together.
-
-[Demonstration Video by JustinDustin](https://www.youtube.com/watch?v=kXAhU2Zis18) (YouTube)
-[![Haslab Proton Pack 40 LED Neopixel Ring](https://img.youtube.com/vi/kXAhU2Zis18/maxresdefault.jpg)](https://www.youtube.com/watch?v=kXAhU2Zis18)
-
-Note: This approach is considered deprecated for the cyclotron lid as the 5-LED lid lights provide the same density, while the new 9-LED lid lights provide a much smoother transition. But for users who have implemented this the solution is still supported in software.
+
+## DIY and Spirit Packs Hookup Guide
+![](images/GPStar-Cyclotron-Bypass-Hookup.jpg)
+
+## Installation Guide Video
+
+[GPStar Proton Pack & Neutrona Wand Cyclotron Lights Installation Video](https://www.youtube.com/watch?v=A5eP50iO5qc) (YouTube)
+[![GPStar Proton Pack & Neutrona Wand Cyclotron Lights Installation Video](https://img.youtube.com/vi/A5eP50iO5qc/maxresdefault.jpg)](https://www.youtube.com/watch?v=A5eP50iO5qc)
+
+The stock LEDs can be removed by prying out the diffuser lenses, then snipping the 3 black plastic welds used to hold the PCBs in place. Whether pre-soldered or not, the new LEDs should be oriented similar to the arcing pattern used by the stock LEDs. Hot glue can be used to keep these in place until the diffusers are put back in place.
+
+**Note: Installation is the same for the 5-LED or 9-LED replacement kits from Frutto Technology.**
+
+![](images/Frutto_Cyc1.jpg)
+
+When replacing the diffuser lenses, keep wires tucked into the available slots to avoid pinching.
+
+![](images/Frutto_Cyc2.jpg)
+
+Secure all wires to avoid them from moving after installation.
+
+![](images/Frutto_Cyc3.jpg)
+
+The new LEDs will need to be selected via the EEPROM setup menu #4. Select the 20-LED option for the correct count and speed defaults.
+
+![](images/Frutto_Cyc4.jpg)
+
+Reassemble the Cyclotron Lid using low-profile machine screws. The new LEDs should not need additional diffusion unless that is your preference.
+
+![](images/Frutto_Cyc5.jpg)
+
+[Installation Video](https://www.youtube.com/watch?v=S4SVeivRyuc) (YouTube)
+[![Installation Video](https://img.youtube.com/vi/S4SVeivRyuc/maxresdefault.jpg)](https://www.youtube.com/watch?v=S4SVeivRyuc)
+
+### 40-LED Neopixel Ring (Deprecated)
+
+This approach simply adds the lights atop the old circuit board and LEDs between the outer and inner layers of the Cyclotron Lid. Print the [Cyclotron Ring Diffuser](stl/pack/Cyclotron_Ring_Diffuser.stl) to help orient the ring and keep it positioned behind each lens. The pixel opposite the soldered connections should be number 1 and should be made the dead center of the top-right lens. See below for an illustration of this orientation and use of the diffuser ring.
+
+![](images/CyclotronLidRing.jpg)
+
+For the electrical connections, this reuses 3/4 the available connections on the lid (the pogo pins) for 5V power (red), data (yellow), and ground (black). You will remove those connections and solder new wires to the circuit board on the lid to connect to the ring. **It is important to leave the brown wire attached as this triggers the lid removal detection.**
+
+To improve the fit of the new ring, it is recommended to use a Dremel with a sanding drum to remove any raised plastic bits which are below the ring. Also note that the added materials will not allow the inner and outer shells to fit as tightly. Applying some black foam weatherstripping to the edge of the outer shell will help hide any gaps but also provide some material to push back against the inner shell when screwing the halves together.
+
+[Demonstration Video by JustinDustin](https://www.youtube.com/watch?v=kXAhU2Zis18) (YouTube)
+[![Haslab Proton Pack 40 LED Neopixel Ring](https://img.youtube.com/vi/kXAhU2Zis18/maxresdefault.jpg)](https://www.youtube.com/watch?v=kXAhU2Zis18)
+
+Note: This approach is considered deprecated for the cyclotron lid as the 5-LED lid lights provide the same density, while the new 9-LED lid lights provide a much smoother transition. But for users who have implemented this the solution is still supported in software.