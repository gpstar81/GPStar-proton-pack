--- conflicted
+++ resolved
@@ -251,12 +251,7 @@
                   }
                 break;
 
-<<<<<<< HEAD
                 case LEVEL_1:
-=======
-                case 1:
-                default:
->>>>>>> 67a650d7
                   if(i_bargraph_status_alt == 49) {
                     ms_bargraph.stop();
                     b_bargraph_up = false;
@@ -668,12 +663,7 @@
             ms_bargraph_firing.start((i_ramp_interval / 2) + 7); // 30
           break;
 
-<<<<<<< HEAD
           case LEVEL_1:
-=======
-          case 1:
-          default:
->>>>>>> 67a650d7
             ms_bargraph_firing.start((i_ramp_interval / 2) + 12); // 35
           break;
         }
@@ -699,12 +689,7 @@
           ms_bargraph_firing.start((i_ramp_interval / 2) + 7); // 25
         break;
 
-<<<<<<< HEAD
         case LEVEL_1:
-=======
-        case 1:
-        default:
->>>>>>> 67a650d7
           ms_bargraph_firing.start((i_ramp_interval / 2) + 12); // 30
         break;
       }
@@ -800,12 +785,7 @@
             }
           break;
 
-<<<<<<< HEAD
           case LEVEL_1:
-=======
-          case 1:
-          default:
->>>>>>> 67a650d7
             if(i_bargraph_status_alt > 4) {
               b_bargraph_up = false;
               if(YEAR_MODE == 2021) {
@@ -880,14 +860,8 @@
               }
             break;
 
-<<<<<<< HEAD
             case LEVEL_1:
               if(YEAR_MODE == 2021 && i_bargraph_status_alt < 5) {
-=======
-            case 1:
-            default:
-              if(i_mode_year == 2021 && i_bargraph_status_alt < 5) {
->>>>>>> 67a650d7
                 // In 2021 mode, we stop when we reach our target.
                 ms_bargraph_alt.stop();
               }
@@ -1045,226 +1019,6 @@
         }
       }
     }
-    /*
-    switch(i_wand_menu) {
-      case 5:
-        if(b_28segment_bargraph) {
-          // 18 for the 5 level menu system.
-          uint8_t i_leds = 18;
-
-          if(b_overheating || b_pack_alarm) {
-            // All the segments.
-            i_leds = 28;
-          }
-
-          // NOTE: If you draw all 28 segments at once often, you can overflow the serial buffer after around 5 seconds.
-          for(uint8_t i = 0; i < i_leds; i++) {
-            if(b_overheating || b_pack_alarm) {
-              switch(i) {
-                case 3:
-                case 4:
-                case 5:
-                case 9:
-                case 10:
-                case 11:
-                case 15:
-                case 16:
-                case 17:
-                case 21:
-                case 22:
-                case 23:
-                case 27:
-                  // Nothing
-                break;
-
-                default:
-                  ht_bargraph.setLedNow(i_bargraph[i]);
-                break;
-              }
-            }
-            else {
-              switch(i) {
-                case 2:
-                case 3:
-                case 6:
-                case 7:
-                case 10:
-                case 11:
-                case 14:
-                case 15:
-                  // Nothing
-                break;
-
-                default:
-                  ht_bargraph.setLedNow(i_bargraph[i]);
-                break;
-              }
-            }
-          }
-        }
-      break;
-
-      case 4:
-        if(b_28segment_bargraph) {
-          for(uint8_t i = 0; i < 14; i++) {
-            if(b_overheating || b_pack_alarm) {
-              switch(i) {
-                case 3:
-                case 4:
-                case 5:
-                case 9:
-                case 10:
-                case 11:
-                case 15:
-                case 16:
-                case 17:
-                case 21:
-                case 22:
-                case 23:
-                case 27:
-                  // Nothing
-                break;
-
-                default:
-                  ht_bargraph.setLedNow(i_bargraph[i]);
-                break;
-              }
-            }
-            else {
-              switch(i) {
-                case 2:
-                case 3:
-                case 6:
-                case 7:
-                case 10:
-                case 11:
-                  // Nothing
-                break;
-
-                default:
-                  ht_bargraph.setLedNow(i_bargraph[i]);
-                break;
-              }
-            }
-          }
-        }
-      break;
-
-      case 3:
-        if(b_28segment_bargraph) {
-          for(uint8_t i = 0; i < 10; i++) {
-            if(b_overheating || b_pack_alarm) {
-              switch(i) {
-                case 3:
-                case 4:
-                case 5:
-                case 9:
-                case 10:
-                case 11:
-                case 15:
-                case 16:
-                case 17:
-                case 21:
-                case 22:
-                case 23:
-                case 27:
-                  // Nothing
-                break;
-
-                default:
-                  ht_bargraph.setLedNow(i_bargraph[i]);
-                break;
-              }
-            }
-            else {
-              switch(i) {
-                case 2:
-                case 3:
-                case 6:
-                case 7:
-                  // Nothing
-                break;
-
-                default:
-                  ht_bargraph.setLedNow(i_bargraph[i]);
-                break;
-              }
-            }
-          }
-        }
-      break;
-
-      case 2:
-        if(b_28segment_bargraph) {
-          for(uint8_t i = 0; i < 6; i++) {
-            if(b_overheating || b_pack_alarm) {
-              switch(i) {
-                case 3:
-                case 4:
-                case 5:
-                case 9:
-                case 10:
-                case 11:
-                case 15:
-                case 16:
-                case 17:
-                case 21:
-                case 22:
-                case 23:
-                case 27:
-                  // Nothing
-                break;
-
-                default:
-                  ht_bargraph.setLedNow(i_bargraph[i]);
-                break;
-              }
-            }
-            else {
-              switch(i) {
-                case 2:
-                case 3:
-                  // Nothing
-                break;
-
-                default:
-                  ht_bargraph.setLedNow(i_bargraph[i]);
-                break;
-              }
-            }
-          }
-        }
-      break;
-
-      case 1:
-        if(b_28segment_bargraph) {
-          for(uint8_t i = 0; i < 2; i++) {
-              switch(i) {
-                case 3:
-                case 4:
-                case 5:
-                case 9:
-                case 10:
-                case 11:
-                case 15:
-                case 16:
-                case 17:
-                case 21:
-                case 22:
-                case 23:
-                case 27:
-                  // Nothing
-                break;
-
-                default:
-                  ht_bargraph.setLedNow(i_bargraph[i]);
-                break;
-              }
-          }
-        }
-      break;
-    }
-    */
   }
 }
 
