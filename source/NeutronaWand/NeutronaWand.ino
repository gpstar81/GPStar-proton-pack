--- conflicted
+++ resolved
@@ -2540,12 +2540,6 @@
         ms_gun_loop_1.stop();
         ms_gun_loop_2.start(i_gun_loop_2);
 
-<<<<<<< HEAD
-        ms_gun_loop_1.stop();
-        ms_gun_loop_2.start(i_gun_loop_2);
-
-=======
->>>>>>> 93852d3a
         if(b_sound_afterlife_idle_2_fade) {
           playEffect(S_AFTERLIFE_WAND_RAMP_2_FADE_IN);
 
@@ -2567,8 +2561,6 @@
           }
         }
 
-<<<<<<< HEAD
-=======
         stopEffect(S_AFTERLIFE_WAND_RAMP_1);
         stopEffect(S_AFTERLIFE_WAND_IDLE_2);
         stopEffect(S_AFTERLIFE_WAND_IDLE_1);
@@ -2576,7 +2568,6 @@
         stopEffect(S_AFTERLIFE_WAND_RAMP_DOWN_2);
         stopEffect(S_AFTERLIFE_WAND_RAMP_DOWN_2_FADE_OUT);
 
->>>>>>> 93852d3a
         b_sound_idle = true;
       break;
     }
@@ -2632,11 +2623,7 @@
               wandSerialSend(W_AFTERLIFE_GUN_RAMP_DOWN_2_FADE_OUT);
             }
           }
-<<<<<<< HEAD
-          else if(WAND_ACTION_STATUS != ACTION_OFF) {
-=======
           else if(WAND_STATUS != MODE_OFF) {
->>>>>>> 93852d3a
             ms_gun_loop_1.start(i_gun_loop_2);
             ms_gun_loop_2.stop();
 
