--- conflicted
+++ resolved
@@ -55,7 +55,7 @@
   rxLen = 0;
   rxMsgReady = false;
 
-  for (i = 0; i < MAX_NUM_VOICES; i++) {
+  for(i = 0; i < MAX_NUM_VOICES; i++) {
     voiceTable[i] = 0xffff;
   }
 
@@ -180,15 +180,7 @@
           numTracks = rxMessage[3];
           numTracks = (numTracks << 8) + rxMessage[2];
           sysinfoRcvd = true;
-<<<<<<< HEAD
-          // ==========================
-          ///\Serial.print("Sys info received\n");
-          // ==========================
         break;
-=======
-        break;        
->>>>>>> 91063358
-
       }
 
       rxCount = 0;
