--- conflicted
+++ resolved
@@ -121,18 +121,14 @@
   void flush(void);
 	void setReporting(bool enable);
 	void setAmpPwr(bool enable);
-<<<<<<< HEAD
-	bool getVersion(char *pDst);
-=======
   #ifdef GPSTAR_PCB
-	  bool getVersion(char *pDst, int len);
+	  bool getVersion(char *pDst);
   #endif
 
->>>>>>> aa7c19cb
 	int getNumTracks(void);
 
   #ifdef GPSTAR_PCB
-	bool isTrackPlaying(int trk);
+	  bool isTrackPlaying(int trk);
   #endif
 
 	void masterGain(int gain);
