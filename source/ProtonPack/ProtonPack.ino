--- conflicted
+++ resolved
@@ -187,18 +187,8 @@
   }
 }
 
-<<<<<<< HEAD
 void loop() {
-  debounceChecks();
-
   w_trig.update();
-  checkMusic();
-  checkRibbonCableSwitch();
-  cyclotronSwitchPlateLEDs();
-=======
-void loop() {  
-  w_trig.update();
->>>>>>> 3186f22c
 
   wandHandShake();
   checkWand();
@@ -574,62 +564,6 @@
   return b_return;
 }
 
-<<<<<<< HEAD
-// Various debounce handshakes and debouncing. These are called during firing events which button smashing from a Human can occur.
-// This gives the system time to settle and not have interrupt issues with the 3 wire LED chipsets which temporarly disable interrupts.
-void firingDebouncing() {
-  if(i_firing < i_firing_max * 2) {
-    i_firing++;
-  }
-
-  if(i_firing >= i_firing_max / 2) {
-    debounceHandShake();
-  }
-}
-
-void debounceHandShake() {
-  packSerialSend(P_HANDSHAKE);
-  while(Serial2.available() == 0) {}
-  checkWand();
-
-  w_trig.update();
-  checkSerial1();
-}
-
-void resetFastLed() {
-  debounceHandShake();
-
-  if(ms_fast_led_bounce.isRunning() != true) {
-    ms_fast_led_bounce.start(i_fast_led_bounce_delay);
-  }
-  else {
-    ms_fast_led_bounce.start(i_fast_led_bounce_delay);
-  }
-
-  ms_fast_led.start(i_fast_led_delay);
-}
-
-void debounceChecks() {
-  if(ms_fast_led_bounce.isRunning() == true) {
-    if(ms_fast_led_bounce.remaining() < 1) {
-      ms_fast_led_bounce.stop();
-      i_firing = 0;
-    }
-  }
-
-  if(ms_firing_start_sound_delay.justFinished()) {
-    // Start firing sounds.
-    modeFireStartSounds();
-  }
-
-  if(ms_firing_stop_sound_delay.justFinished()) {
-    // Stop all other firing sounds.
-    wandStopFiringSounds();
-  }
-}
-
-=======
->>>>>>> 3186f22c
 void checkMusic() {
   if(ms_check_music.justFinished() && ms_music_next_track.isRunning() != true) {
     ms_check_music.start(i_music_check_delay);
@@ -3144,16 +3078,7 @@
 }
 
 void wandFiring() {
-<<<<<<< HEAD
-  resetFastLed();
-
-  ms_firing_start_sound_delay.start(i_fire_stop_sound_delay);
-
-  // Keep this code for later future updates, when using 4 wire led chipsets, the delay timer above can be avoided.
-  //modeFireStartSounds();
-=======
   modeFireStartSounds();
->>>>>>> 3186f22c
 
   b_wand_firing = true;
 
@@ -3277,7 +3202,7 @@
   ms_smoke_on.stop();
 }
 
-void wandStopFiringSounds() {  
+void wandStopFiringSounds() {
   // Firing sounds.
   switch(FIRING_MODE) {
     case PROTON:
@@ -4999,11 +4924,6 @@
                   }
                 break;
               }
-<<<<<<< HEAD
-
-              resetFastLed();
-=======
->>>>>>> 3186f22c
             break;
 
             case W_YEAR_MODES_CYCLE:
