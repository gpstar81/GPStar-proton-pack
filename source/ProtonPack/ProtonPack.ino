--- conflicted
+++ resolved
@@ -4697,7 +4697,7 @@
             case W_FIRING_INTENSIFY:
               // Wand firing in intensify mode.
               b_firing_intensify = true;
-              
+
               if(i_firing < i_firing_max) {
                 i_firing++;
               }
@@ -4710,7 +4710,7 @@
             case W_FIRING_INTENSIFY_MIX:
               // Wand firing in intensify mode.
               b_firing_intensify = true;
-              
+
               if(i_firing < i_firing_max) {
                 i_firing++;
               }
@@ -4828,13 +4828,10 @@
               // Wand is crossing the streams.
               b_firing_cross_streams = true;
 
-<<<<<<< HEAD
-=======
               if(i_firing < i_firing_max) {
                 i_firing++;
               }
 
->>>>>>> f60aacb7
               switch(i_mode_year) {
                 case 2021:
                   /*
@@ -4885,13 +4882,10 @@
             case W_FIRING_CROSSING_THE_STREAMS_MIX:
               // Wand is crossing the streams.
               b_firing_cross_streams = true;
-<<<<<<< HEAD
-=======
-              
+
               if(i_firing < i_firing_max) {
                 i_firing++;
               }
->>>>>>> f60aacb7
 
               switch(i_mode_year) {
                 case 2021:
@@ -6264,7 +6258,7 @@
 }
 
 // Helper method to play a sound effect using certain defaults.
-void playEffect(int i_track_id, bool b_track_loop, int8_t i_track_volume, bool b_fade_in, unsigned int i_fade_time) {  
+void playEffect(int i_track_id, bool b_track_loop, int8_t i_track_volume, bool b_fade_in, unsigned int i_fade_time) {
   if(i_track_volume < i_volume_abs_min) {
     i_track_volume = i_volume_abs_min;
   }
@@ -6289,7 +6283,7 @@
   else {
     w_trig.trackLoop(i_track_id, 0);
   }
-  
+
 }
 
 void stopEffect(int i_track_id) {
