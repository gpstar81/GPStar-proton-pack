--- conflicted
+++ resolved
@@ -399,7 +399,7 @@
         w_trig.trackGain(S_BOOTUP, i_volume);
         w_trig.trackPlayPoly(S_BOOTUP, true);
 
-        w_trig.trackGain(S_IDLE_LOOP, i_volume_abs_min);
+        w_trig.trackGain(S_IDLE_LOOP, 0);
         w_trig.trackPlayPoly(S_IDLE_LOOP, true);
         w_trig.trackFade(S_IDLE_LOOP, i_volume, 2000, 0);
         w_trig.trackLoop(S_IDLE_LOOP, 1);
@@ -411,7 +411,7 @@
         w_trig.trackGain(S_GB2_PACK_START, i_volume);
         w_trig.trackPlayPoly(S_GB2_PACK_START, true);
 
-        w_trig.trackGain(S_GB2_PACK_LOOP, i_volume_abs_min);
+        w_trig.trackGain(S_GB2_PACK_LOOP, 0);
         w_trig.trackPlayPoly(S_GB2_PACK_LOOP, true);
         w_trig.trackFade(S_GB2_PACK_LOOP, i_volume, 3000, 0);
         w_trig.trackLoop(S_GB2_PACK_LOOP, 1);
@@ -423,7 +423,7 @@
         w_trig.trackGain(S_AFTERLIFE_PACK_STARTUP, i_volume);
         w_trig.trackPlayPoly(S_AFTERLIFE_PACK_STARTUP, true);
   
-        w_trig.trackGain(S_AFTERLIFE_PACK_IDLE_LOOP, i_volume_abs_min);
+        w_trig.trackGain(S_AFTERLIFE_PACK_IDLE_LOOP, 0);
         w_trig.trackPlayPoly(S_AFTERLIFE_PACK_IDLE_LOOP, true);
         w_trig.trackFade(S_AFTERLIFE_PACK_IDLE_LOOP, i_volume, 18000, 0);
         w_trig.trackLoop(S_AFTERLIFE_PACK_IDLE_LOOP, 1);
@@ -2619,68 +2619,35 @@
   
   vibrationPack(255);
 
-<<<<<<< HEAD
-  if(i_mode_year == 1989) {
-    int8_t i_v_spark = i_volume - 10;
-
-    if(i_v_spark < -70) {
-      i_v_spark = -70;
-    }
-
-    w_trig.trackGain(S_FIRE_START_SPARK, i_v_spark);
-  }
-  else {
-    w_trig.trackGain(S_FIRE_START_SPARK, i_volume);
-  }
-
+  w_trig.trackGain(S_FIRE_START_SPARK, i_volume);
   w_trig.trackPlayPoly(S_FIRE_START_SPARK);
 
   switch(FIRING_MODE) {
     case PROTON:
-      if(i_mode_year == 1989) {
-        int8_t i_v_fire_start = i_volume - 10;
-
-        if(i_v_fire_start < -70) {
-          i_v_fire_start = -70;
-        }
-
-        w_trig.trackGain(S_FIRE_START, i_v_fire_start);
-      }
-      else {
-        w_trig.trackGain(S_FIRE_START, i_volume);
-      }
-
+      w_trig.trackGain(S_FIRE_START, i_volume);
       w_trig.trackPlayPoly(S_FIRE_START, true);
-=======
-  //w_trig.trackGain(S_FIRE_START_SPARK, i_volume);
-  //w_trig.trackPlayPoly(S_FIRE_START_SPARK);
-
-  switch(FIRING_MODE) {
-    case PROTON:
-      //w_trig.trackGain(S_FIRE_START, i_volume);
-      //w_trig.trackPlayPoly(S_FIRE_START, true);
->>>>>>> af168684
 
       switch(i_wand_power_level) {
         case 1 ... 4:
+
           if(b_firing_intensify == true) {
             if(i_mode_year == 1989) {
-              w_trig.trackGain(S_GB2_FIRE_LOOP, i_volume_abs_min);
+              w_trig.trackGain(S_GB2_FIRE_LOOP, -70);
               w_trig.trackPlayPoly(S_GB2_FIRE_LOOP, true);
-              w_trig.trackFade(S_GB2_FIRE_LOOP, i_volume, 6500, 0);
+              w_trig.trackFade(S_GB2_FIRE_LOOP, i_volume, 1100, 0);
               w_trig.trackLoop(S_GB2_FIRE_LOOP, 1);
 
               w_trig.trackGain(S_GB2_FIRE_START, i_volume);
-              w_trig.trackPlayPoly(S_GB2_FIRE_START, true);
+              w_trig.trackPlayPoly(S_GB2_FIRE_START);
+              w_trig.trackFade(S_GB2_FIRE_START, -70, 1000, 0);
             }
             else {
-              w_trig.trackGain(S_GB1_FIRE_LOOP, i_volume_abs_min);
+              w_trig.trackGain(S_GB1_FIRE_LOOP, i_volume);
               w_trig.trackPlayPoly(S_GB1_FIRE_LOOP, true);
-              w_trig.trackFade(S_GB1_FIRE_LOOP, i_volume, 800, 0);
+              w_trig.trackFade(S_GB1_FIRE_LOOP, i_volume, 1000, 0);
               w_trig.trackLoop(S_GB1_FIRE_LOOP, 1);
 
-              w_trig.trackGain(S_GB1_FIRE_START, i_volume);
-              w_trig.trackPlayPoly(S_GB1_FIRE_START, true);
+              w_trig.trackPlayPoly(S_GB1_FIRE_START);
             }
 
             b_sound_firing_intensify_trigger = true;
@@ -2690,20 +2657,12 @@
           }
 
           if(b_firing_alt == true) {
-            w_trig.trackGain(S_FIRING_LOOP_GB1, i_volume_abs_min);
+            w_trig.trackGain(S_FIRING_LOOP_GB1, i_volume);
             w_trig.trackPlayPoly(S_FIRING_LOOP_GB1, true);
             w_trig.trackFade(S_FIRING_LOOP_GB1, i_volume, 1000, 0);
             w_trig.trackLoop(S_FIRING_LOOP_GB1, 1);
 
-<<<<<<< HEAD
-            if(i_mode_year == 1989) {
-              w_trig.trackGain(S_GB2_FIRE_START, i_volume);
-              w_trig.trackPlayPoly(S_GB2_FIRE_START);
-            }
-=======
-            w_trig.trackGain(S_FIRE_START, i_volume);
-            w_trig.trackPlayPoly(S_FIRE_START, true);
->>>>>>> af168684
+            w_trig.trackPlayPoly(S_FIRE_START);
             
             b_sound_firing_alt_trigger = true;
           }
@@ -2713,20 +2672,10 @@
         break;
 
         case 5:
-            if(i_mode_year == 1989) {
-              w_trig.trackGain(S_GB2_FIRE_START, i_volume);
-              w_trig.trackPlayPoly(S_GB2_FIRE_START);
-            }  
-            else {
-              w_trig.trackPlayPoly(S_GB1_FIRE_START_HIGH_POWER);
-            }
-
             if(b_firing_intensify == true) {
               // Reset some sound triggers.
               b_sound_firing_intensify_trigger = true;
-              w_trig.trackGain(S_GB1_FIRE_HIGH_POWER_LOOP, i_volume_abs_min);
               w_trig.trackPlayPoly(S_GB1_FIRE_HIGH_POWER_LOOP, true);
-              w_trig.trackFade(S_GB1_FIRE_HIGH_POWER_LOOP, i_volume, 800, 0);
               w_trig.trackLoop(S_GB1_FIRE_HIGH_POWER_LOOP, 1);
             }
             else {
@@ -2737,26 +2686,14 @@
               // Reset some sound triggers.
               b_sound_firing_alt_trigger = true;
 
-<<<<<<< HEAD
-              w_trig.trackGain(S_FIRING_LOOP_GB1, i_volume);
               w_trig.trackPlayPoly(S_FIRING_LOOP_GB1, true);
-              w_trig.trackLoop(S_FIRING_LOOP_GB1, 1);        
-=======
-              w_trig.trackGain(S_FIRING_LOOP_GB1, i_volume_abs_min);
-              w_trig.trackPlayPoly(S_FIRING_LOOP_GB1, true);
-              w_trig.trackFade(S_FIRING_LOOP_GB1, i_volume, 800, 0);
               w_trig.trackLoop(S_FIRING_LOOP_GB1, 1);          
->>>>>>> af168684
             }
             else {
               b_sound_firing_alt_trigger = false;
             }
-<<<<<<< HEAD
-=======
-
-            w_trig.trackGain(S_GB1_FIRE_START_HIGH_POWER, i_volume);
-            w_trig.trackPlayPoly(S_GB1_FIRE_START_HIGH_POWER, true);
->>>>>>> af168684
+
+            w_trig.trackPlayPoly(S_GB1_FIRE_START_HIGH_POWER);
         break;
       }
     break;
@@ -2765,7 +2702,7 @@
       w_trig.trackGain(S_SLIME_START, i_volume);
       w_trig.trackPlayPoly(S_SLIME_START);
       
-      w_trig.trackGain(S_SLIME_LOOP, i_volume_abs_min);
+      w_trig.trackGain(S_SLIME_LOOP, i_volume);
       w_trig.trackPlayPoly(S_SLIME_LOOP);
       w_trig.trackFade(S_SLIME_LOOP, i_volume, 1500, 0);
       w_trig.trackLoop(S_SLIME_LOOP, 1);
@@ -2775,7 +2712,7 @@
       w_trig.trackGain(S_STASIS_START, i_volume);
       w_trig.trackPlayPoly(S_STASIS_START);
       
-      w_trig.trackGain(S_STASIS_LOOP, i_volume_abs_min);
+      w_trig.trackGain(S_STASIS_LOOP, i_volume);
       w_trig.trackPlayPoly(S_STASIS_LOOP);
       w_trig.trackFade(S_STASIS_LOOP, i_volume, 1000, 0);
       w_trig.trackLoop(S_STASIS_LOOP, 1);
@@ -2785,7 +2722,7 @@
       w_trig.trackGain(S_MESON_START, i_volume);
       w_trig.trackPlayPoly(S_MESON_START);
       
-      w_trig.trackGain(S_MESON_LOOP, i_volume_abs_min);
+      w_trig.trackGain(S_MESON_LOOP, i_volume);
       w_trig.trackPlayPoly(S_MESON_LOOP);
       w_trig.trackFade(S_MESON_LOOP, i_volume, 5500, 0);
       w_trig.trackLoop(S_MESON_LOOP, 1);
@@ -3777,18 +3714,17 @@
 
               switch(i_mode_year) {
                 case 2021:
-                  w_trig.trackGain(S_AFTERLIFE_CROSS_THE_STREAMS_START, i_volume + 5);
+                  w_trig.trackGain(S_AFTERLIFE_CROSS_THE_STREAMS_START, i_volume + 4);
                   w_trig.trackPlayPoly(S_AFTERLIFE_CROSS_THE_STREAMS_START, true);
                 break;
 
                 case 1984:
                 case 1989:
-                  w_trig.trackGain(S_CROSS_STREAMS_START, i_volume + 5);
+                  w_trig.trackGain(S_CROSS_STREAMS_START, i_volume + 4);
                   w_trig.trackPlayPoly(S_CROSS_STREAMS_START, true);
                 break;
               }
 
-              w_trig.trackGain(S_FIRE_START_SPARK, i_volume);
               w_trig.trackPlayPoly(S_FIRE_START_SPARK);
             break;
 
@@ -3798,18 +3734,17 @@
               
               switch(i_mode_year) {
                 case 2021:
-                  w_trig.trackGain(S_AFTERLIFE_CROSS_THE_STREAMS_START, i_volume + 5);
+                  w_trig.trackGain(S_AFTERLIFE_CROSS_THE_STREAMS_START, i_volume + 4);
                   w_trig.trackPlayPoly(S_AFTERLIFE_CROSS_THE_STREAMS_START, true);
                 break;
 
                 case 1984:
                 case 1989:
-                  w_trig.trackGain(S_CROSS_STREAMS_START, i_volume + 5);
+                  w_trig.trackGain(S_CROSS_STREAMS_START, i_volume + 4);
                   w_trig.trackPlayPoly(S_CROSS_STREAMS_START, true);
                 break;
               }
 
-              w_trig.trackGain(S_FIRE_START_SPARK, i_volume);
               w_trig.trackPlayPoly(S_FIRE_START_SPARK);
 
               w_trig.trackPlayPoly(S_FIRING_LOOP_GB1, true);
@@ -3830,13 +3765,13 @@
 
               switch(i_mode_year) {
                 case 2021:
-                  w_trig.trackGain(S_AFTERLIFE_CROSS_THE_STREAMS_END, i_volume + 5);
+                  w_trig.trackGain(S_AFTERLIFE_CROSS_THE_STREAMS_END, i_volume + 4);
                   w_trig.trackPlayPoly(S_AFTERLIFE_CROSS_THE_STREAMS_END, true);
                 break;
 
                 case 1984:
                 case 1989:
-                  w_trig.trackGain(S_CROSS_STREAMS_END, i_volume + 5);
+                  w_trig.trackGain(S_CROSS_STREAMS_END, i_volume + 4);
                   w_trig.trackPlayPoly(S_CROSS_STREAMS_END, true);
                 break;
               }
@@ -3850,13 +3785,13 @@
 
               switch(i_mode_year) {
                 case 2021:
-                  w_trig.trackGain(S_AFTERLIFE_CROSS_THE_STREAMS_END, i_volume + 5);
+                  w_trig.trackGain(S_AFTERLIFE_CROSS_THE_STREAMS_END, i_volume + 4);
                   w_trig.trackPlayPoly(S_AFTERLIFE_CROSS_THE_STREAMS_END, true);
                 break;
 
                 case 1984:
                 case 1989:
-                  w_trig.trackGain(S_CROSS_STREAMS_END, i_volume + 5);
+                  w_trig.trackGain(S_CROSS_STREAMS_END, i_volume + 4);
                   w_trig.trackPlayPoly(S_CROSS_STREAMS_END, true);
                 break;
               }
