/**
 *   GPStar Attenuator - Ghostbusters Proton Pack & Neutrona Wand.
 *   Copyright (C) 2023-2025 Michael Rajotte <michael.rajotte@gpstartechnologies.com>
 *                         & Dustin Grau <dustin.grau@gmail.com>
 *
 *   This program is free software; you can redistribute it and/or modify
 *   it under the terms of the GNU General Public License as published by
 *   the Free Software Foundation; either version 3 of the License, or
 *   (at your option) any later version.
 *
 *   This program is distributed in the hope that it will be useful,
 *   but WITHOUT ANY WARRANTY; without even the implied warranty of
 *   MERCHANTABILITY or FITNESS FOR A PARTICULAR PURPOSE.  See the
 *   GNU General Public License for more details.
 *
 *   You should have received a copy of the GNU General Public License
 *   along with this program; if not, see <https://www.gnu.org/licenses/>.
 *
 */

#pragma once

/*
 * Control debug messages for various actions during normal operation.
 * Uncomment the desired line(s) to output messages when and where you
 * expect to see them. Using the console should be reserved for active
 * debugging, while the websocket will help with confirming operations
 * while using the device (post-setup for wireless).
 */
//#define DEBUG_WIRELESS_SETUP   // Output debugs related to the WiFi/network setup.
//#define DEBUG_PERFORMANCE      // Send debug messages for CPU/memory to the (USB) console.
//#define DEBUG_SERIAL_COMMS     // Output debugs related to the serial communications.
//#define DEBUG_SEND_TO_CONSOLE  // Send any general messages to the serial (USB) console.
//#define DEBUG_TASK_TO_CONSOLE  // Send any task messages to the serial (USB) console.
//#define DEBUG_SEND_TO_WEBSOCKET  // Send any messages to connected WebSocket clients.

/*
 * Force the use of default SSID and password for wireless capabilities.
 * Uncomment and upload to device, then perform a reset of your password
 * to a new and known value. When completed, flash the latest version of
 * the software which has this line commented out.
 */
//#define RESET_AP_SETTINGS

/*
 * Used to reflect the last build date for the binary.
 */
<<<<<<< HEAD
String build_date = "V6_20250430174329";
=======
String build_date = "V6_20250430195930";
>>>>>>> f1b8f8e0

/*
 * Preferred WiFi Network Defaults
 * Directly provides information for an external WiFi network for the device to join.
 */
String user_wifi_ssid = ""; // Preferred network SSID for external WiFi
String user_wifi_pass = ""; // Preferred network password for external WiFi

/*
 * Enable Physical Feedback Effects (Sound + Vibration)
 */
bool b_enable_buzzer = true; // Enable/disable all buzzing via the local piezo buzzer
bool b_enable_vibration = true; // Enable/disable all effects via the vibration motor
bool b_overheat_feedback = true; // Enable/disable buzzing/vibration on pack overheat
bool b_firing_feedback = false; // Enable/disable vibration when throwing a stream

/*
 * Wait for pack communication or operate without pack integration.
 */
bool b_wait_for_pack = true;

/*
 * Custom values from pack EEPROM.
 *
 * Override as desired if b_wait_for_pack is false.
 */
uint8_t i_spectral_custom_colour = 0;
uint8_t i_spectral_custom_saturation = 254;<|MERGE_RESOLUTION|>--- conflicted
+++ resolved
@@ -45,11 +45,7 @@
 /*
  * Used to reflect the last build date for the binary.
  */
-<<<<<<< HEAD
-String build_date = "V6_20250430174329";
-=======
 String build_date = "V6_20250430195930";
->>>>>>> f1b8f8e0
 
 /*
  * Preferred WiFi Network Defaults
